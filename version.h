<<<<<<< HEAD
#define LM_DATE "SVN"
#define LM_VERSION "2.10.8+SVN"
=======
#define LM_VERSION "3.0.3+SVN"
>>>>>>> 98b23f86
<|MERGE_RESOLUTION|>--- conflicted
+++ resolved
@@ -1,6 +1 @@
-<<<<<<< HEAD
-#define LM_DATE "SVN"
-#define LM_VERSION "2.10.8+SVN"
-=======
-#define LM_VERSION "3.0.3+SVN"
->>>>>>> 98b23f86
+#define LM_VERSION "3.0.3+SVN"