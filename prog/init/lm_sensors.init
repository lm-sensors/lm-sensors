#!/bin/sh
#
# chkconfig: - 26 74
# description: sensors is used for monitoring motherboard sensor values.
# config: /etc/sysconfig/lm_sensors
#
#    This program is free software; you can redistribute it and/or modify
#    it under the terms of the GNU General Public License as published by
#    the Free Software Foundation; either version 2 of the License, or
#    (at your option) any later version.
#
#    This program is distributed in the hope that it will be useful,
#    but WITHOUT ANY WARRANTY; without even the implied warranty of
#    MERCHANTABILITY or FITNESS FOR A PARTICULAR PURPOSE.  See the
#    GNU General Public License for more details.
#
#    You should have received a copy of the GNU General Public License
#    along with this program; if not, write to the Free Software
#    Foundation, Inc., 51 Franklin Street, Fifth Floor, Boston,
#    MA 02110-1301 USA.

# See also the lm_sensors homepage at:
#     http://www.lm-sensors.org

# It uses a config file /etc/sysconfig/lm_sensors that contains the modules
# to be loaded/unloaded. That file is sourced into this one.

<<<<<<< HEAD
# The format of that file a shell script that simply defines the modules 
# in order as normal shell variables with the special names:
#    MODULE_1, MODULE_2, MODULE_3, etc.
=======
# The format of this file is a shell script that simply defines variables:
# HWMON_MODULES for hardware monitoring driver modules, and optionally
# BUS_MODULES for any required bus driver module (for example for I2C or SPI).
>>>>>>> 98b23f86

PSENSORS=/usr/local/bin/sensors

if [ ! -x $PSENSORS ]; then
	PSENSORS=/usr/bin/sensors
fi

# Source function library.
. /etc/init.d/functions

RETVAL=0
prog="lm_sensors"

# This functions checks if sensor support is compiled into the kernel, if
# sensors are configured, and loads the config file
check_sensors() {
<<<<<<< HEAD
	if grep -q sysfs /proc/mounts; then
		WITHSYS=1
	else
		WITHSYS=0
	fi

	if [ $WITHSYS == "0" ]; then
		# If sensors isn't supported by the kernel, try loading the module...
		[ -e /proc/sys/dev/sensors ] || /sbin/modprobe i2c-proc >/dev/null 2>&1

		# Don't bother if /proc/sensors still doesn't exist, kernel doesn't have
		# support for sensors.
		if ! [ -e /proc/sys/dev/sensors ]; then
			echo -n "$1 $prog: kernel does not have sensors support"
			echo_failure
			echo
			exit 5
		fi

		# If sensors was not already running, unload the module...
		[ -e /var/lock/subsys/lm_sensors ] || /sbin/modprobe -r i2c-proc >/dev/null 2>&1
	fi

	CONFIG=/etc/sysconfig/lm_sensors
	if ! [ -r "$CONFIG" ] || ! grep '^MODULE_' $CONFIG >/dev/null 2>&1; then
=======
	CONFIG=/etc/sysconfig/lm_sensors
	if ! [ -r "$CONFIG" ] || ! grep '^HWMON_MODULES' $CONFIG >/dev/null 2>&1; then
>>>>>>> 98b23f86
		echo -n "$1 $prog: not configured, run sensors-detect"
		echo_warning
		echo
		exit 6
	fi

	# Load config file
	. "$CONFIG"
}

start() {
	check_sensors "Starting"

	echo -n "Starting $prog: loading module "

	for module in $BUS_MODULES $HWMON_MODULES ; do
		echo -n "${module} "
		/sbin/modprobe $module >/dev/null 2>&1
	done
	$PSENSORS -s

	RETVAL=$?
	if [ $RETVAL -eq 0 ] && touch /var/lock/subsys/lm_sensors ; then
		echo_success
		echo
	else
		echo_failure
		echo
	fi
}

stop() {
	check_sensors "Stopping"

	echo -n "Stopping $prog: "

	for module in $HWMON_MODULES $BUS_MODULES ; do
		/sbin/modprobe -r $module >/dev/null 2>&1
	done

	RETVAL=$?
	if [ $RETVAL -eq 0 ] && rm -f /var/lock/subsys/lm_sensors ; then
		echo_success
		echo
	else
		echo_failure
		echo
	fi
}

dostatus() {
	$PSENSORS
	RETVAL=$?
	if [ $RETVAL -ne 0 ]; then
		RETVAL=3
	fi
}

restart() {
	stop
	start
}

condrestart() {
	[ -e /var/lock/subsys/lm_sensors ] && restart || :
}

# See how we were called.
case "$1" in
  start)
	start
	;;
  stop)
	stop
	;;
  status)
	dostatus
	;;
  restart|reload)
	restart
	;;
  condrestart)
	condrestart
	;;
  *)
	echo "Usage: $0 {start|stop|status|restart|reload|condrestart}"
	exit 3
esac

exit $RETVAL<|MERGE_RESOLUTION|>--- conflicted
+++ resolved
@@ -25,15 +25,9 @@
 # It uses a config file /etc/sysconfig/lm_sensors that contains the modules
 # to be loaded/unloaded. That file is sourced into this one.
 
-<<<<<<< HEAD
-# The format of that file a shell script that simply defines the modules 
-# in order as normal shell variables with the special names:
-#    MODULE_1, MODULE_2, MODULE_3, etc.
-=======
 # The format of this file is a shell script that simply defines variables:
 # HWMON_MODULES for hardware monitoring driver modules, and optionally
 # BUS_MODULES for any required bus driver module (for example for I2C or SPI).
->>>>>>> 98b23f86
 
 PSENSORS=/usr/local/bin/sensors
 
@@ -50,36 +44,8 @@
 # This functions checks if sensor support is compiled into the kernel, if
 # sensors are configured, and loads the config file
 check_sensors() {
-<<<<<<< HEAD
-	if grep -q sysfs /proc/mounts; then
-		WITHSYS=1
-	else
-		WITHSYS=0
-	fi
-
-	if [ $WITHSYS == "0" ]; then
-		# If sensors isn't supported by the kernel, try loading the module...
-		[ -e /proc/sys/dev/sensors ] || /sbin/modprobe i2c-proc >/dev/null 2>&1
-
-		# Don't bother if /proc/sensors still doesn't exist, kernel doesn't have
-		# support for sensors.
-		if ! [ -e /proc/sys/dev/sensors ]; then
-			echo -n "$1 $prog: kernel does not have sensors support"
-			echo_failure
-			echo
-			exit 5
-		fi
-
-		# If sensors was not already running, unload the module...
-		[ -e /var/lock/subsys/lm_sensors ] || /sbin/modprobe -r i2c-proc >/dev/null 2>&1
-	fi
-
-	CONFIG=/etc/sysconfig/lm_sensors
-	if ! [ -r "$CONFIG" ] || ! grep '^MODULE_' $CONFIG >/dev/null 2>&1; then
-=======
 	CONFIG=/etc/sysconfig/lm_sensors
 	if ! [ -r "$CONFIG" ] || ! grep '^HWMON_MODULES' $CONFIG >/dev/null 2>&1; then
->>>>>>> 98b23f86
 		echo -n "$1 $prog: not configured, run sensors-detect"
 		echo_warning
 		echo
