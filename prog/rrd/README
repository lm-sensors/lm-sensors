OVERVIEW
--------
This directory contains shell and cgi scripts which maintain a
database of sensor data and generate web pages containing
graphs of sensor data.

The RRD (Round Robin Database) package is REQUIRED.
Get this package from
<<<<<<< HEAD
         http://oss.oetiker.ch/rrdtool
=======
         http://oss.oetiker.ch/rrdtool/
>>>>>>> 98b23f86

A web server with CGI support is required.

We have provided these scripts because the RRD package,
while simple to build and install, is rather difficult
to configure to store and display data.

RRD, together with lm_sensors and these scripts, provide the
following advantages:
	- True round-robin (constant-size) database
	- On-the-fly graph generation with CGI scripts
	- Multiple data views using single database
	- Automatic time stamping, interpolation of missing data,
	  large data dropouts (during machine downtime) correctly
	  shown on graphs

If you are looking for something a little simpler,
that does not require RRD, try ../tellerstats.

<<<<<<< HEAD
The RRD scripts read /proc or /sys entries and do not use libsensors.
=======
The RRD scripts read /sys entries and do not use libsensors.
>>>>>>> 98b23f86
Therefore the scale factors in /etc/sensors.conf are not used,
and you may have to change the scale factors in the cgi scripts.


WARNING!
--------
The 'make install' script tries to make it easy for you but
makes a lot of assumptions about your cron and web setup.
If you have any concerns, do NOT run make install, and
install the items by hand instead.


INSTALLATION INSTRUCTIONS
-------------------------

	- Make and install lm_sensors. Get it working (run 'sensors')
	  before you try this!
	- Get RRD, make and install it
	- Edit the top of the Makefile. Do NOT skip this step.
	  The defaults will probably not work for you.
	  Here are the defaults:
		Cron user
			USER=httpd
		Path to rrdtool and rrdcgi
			RRDPATH=/usr/bin
		Place to install sens_update_rrd script
			BINPATH=/usr/local/bin
		Place to store the database
			RRDDIR=/var/lib/sensors-rrd
		Place to put the cgi script and the graphs
			APACHE=/usr/local/apache/htdocs
			APACHDIR=$(APACHE)/senspix
		The sensor device in your system
		(isa recommended over i2c if both are available)
<<<<<<< HEAD
		2.4 kernel - look in /proc/sys/dev/sensors:
			SENSDEV=w83781d-isa-0290
		2.6 kernel up to 2.6.13 - look in /sys/i2c/bus/devices:
			SENSDEV=0-0290
		2.6.14+ kernel - look in /sys/class/hwmon:
			SENSDEV=hwmon0
=======
			SENSDEV=hwmon0           (look in /sys/class/hwmon)
>>>>>>> 98b23f86
	- make
	- (as root) make install, which does the following.
	  If you don't want it to do this, install by hand!!!
		Creates a database
		Installs the data gathering script
		Installs the CGI script in your web server
	- Manually add the following line to the crontab for
	  the user specified above, which will call the data gathering
	  script every 5 minutes (adjust paths as necessary)
		*/5 * * * *	/usr/local/bin/sens_update_rrd /var/lib/sensors-rrd/sensors.rrd hwmon0
	- Load http://localhost/senspix/sens_day.cgi in your web browser
		to test


TROUBLESHOOTING
---------------
	RRD problems: See the RRD documentation

	Cron problems: check the cron logs, maybe your cron format
		is different or you need to signal the cron daemon?

	Unused sensors: remove appropriate sections from sens_*.cgi.in
		and remake and install.

	Sensor scaling factors incorrect (in3-in6): Edit lines in
		sens_*.cgi.in that start
		'CDEF:' to change the scale factor.

	CGI problems: Check the apache logs. If CGI is not enabled for
		the directory add a .htaccess file to the directory
		including the line
			Options ExecCGI 

	Removing the "RRDTOOL / TOBI OETIKER" tag in RRD graphs:
		Comment out the line 
			gator(gif, (int) im->xgif-5, 5);
		in src/rrd_graph.c in the RRD package.<|MERGE_RESOLUTION|>--- conflicted
+++ resolved
@@ -6,11 +6,7 @@
 
 The RRD (Round Robin Database) package is REQUIRED.
 Get this package from
-<<<<<<< HEAD
-         http://oss.oetiker.ch/rrdtool
-=======
          http://oss.oetiker.ch/rrdtool/
->>>>>>> 98b23f86
 
 A web server with CGI support is required.
 
@@ -30,11 +26,7 @@
 If you are looking for something a little simpler,
 that does not require RRD, try ../tellerstats.
 
-<<<<<<< HEAD
-The RRD scripts read /proc or /sys entries and do not use libsensors.
-=======
 The RRD scripts read /sys entries and do not use libsensors.
->>>>>>> 98b23f86
 Therefore the scale factors in /etc/sensors.conf are not used,
 and you may have to change the scale factors in the cgi scripts.
 
@@ -69,16 +61,7 @@
 			APACHDIR=$(APACHE)/senspix
 		The sensor device in your system
 		(isa recommended over i2c if both are available)
-<<<<<<< HEAD
-		2.4 kernel - look in /proc/sys/dev/sensors:
-			SENSDEV=w83781d-isa-0290
-		2.6 kernel up to 2.6.13 - look in /sys/i2c/bus/devices:
-			SENSDEV=0-0290
-		2.6.14+ kernel - look in /sys/class/hwmon:
-			SENSDEV=hwmon0
-=======
 			SENSDEV=hwmon0           (look in /sys/class/hwmon)
->>>>>>> 98b23f86
 	- make
 	- (as root) make install, which does the following.
 	  If you don't want it to do this, install by hand!!!
