/*
 * sensord
 *
 * A daemon that periodically logs sensor information to syslog.
 *
 * Copyright (c) 1999-2002 Merlin Hughes <merlin@merlin.org>
 *
 * This program is free software; you can redistribute it and/or modify
 * it under the terms of the GNU General Public License as published by
 * the Free Software Foundation; either version 2 of the License, or
 * (at your option) any later version.
 *
 * This program is distributed in the hope that it will be useful,
 * but WITHOUT ANY WARRANTY; without even the implied warranty of
 * MERCHANTABILITY or FITNESS FOR A PARTICULAR PURPOSE.  See the
 * GNU General Public License for more details.
 *
 * You should have received a copy of the GNU General Public License
 * along with this program; if not, write to the Free Software
 * Foundation, Inc., 51 Franklin Street, Fifth Floor, Boston,
 * MA 02110-1301 USA.
 */

#include <stdio.h>
#include <stdlib.h>
#include <errno.h>
#include <limits.h>
#include <string.h>
#include <signal.h>
#include <syslog.h>
#include <unistd.h>
#include <time.h>
#include <sys/types.h>
#include <sys/stat.h>

#include "sensord.h"

static int logOpened = 0;

static volatile sig_atomic_t done = 0;
static volatile sig_atomic_t reload = 0;

#define LOG_BUFFER 4096

#include <stdarg.h>

void
sensorLog
(int priority, const char *fmt, ...) {
  static char buffer[1 + LOG_BUFFER];
  va_list ap;
  va_start (ap, fmt);
  vsnprintf (buffer, LOG_BUFFER, fmt, ap);
  buffer[LOG_BUFFER] = '\0';
  va_end (ap);
  if (debug || (priority < LOG_DEBUG)) {
    if (logOpened) {
      syslog (priority, "%s", buffer);
    } else {
      fprintf (stderr, "%s\n", buffer);
      fflush (stderr);
    }
  }
}

static void
signalHandler
(int sig) {
  signal (sig, signalHandler);
  switch (sig) {
    case SIGTERM:
      done = 1;
      break;
    case SIGHUP:
      reload = 1;
      break;
  }
}

static int
sensord
(void) {
  int ret = 0;
  int scanValue = 0, logValue = 0;
  /*
   * First RRD update at next RRD timeslot to prevent failures due
   * one timeslot updated twice on restart for example.
   */
  int rrdValue = rrdTime - time(NULL) % rrdTime;

  sensorLog (LOG_INFO, "sensord started");

  while (!done) {
<<<<<<< HEAD
    ret = reloadLib ();
    if (ret)
      sensorLog (LOG_NOTICE, "config reload error (%d)", ret);
    if (scanTime && (scanValue <= 0)) {
      if ((ret = scanChips ()))
        sensorLog (LOG_NOTICE, "sensor scan error (%d)", ret);
      scanValue += scanTime;
    }
=======
    if (reload) {
      ret = reloadLib (sensorsCfgFile);
      if (ret)
        sensorLog (LOG_NOTICE, "config reload error (%d)", ret);
      reload = 0;
    }
    if (scanTime && (scanValue <= 0)) {
      if ((ret = scanChips ()))
        sensorLog (LOG_NOTICE, "sensor scan error (%d)", ret);
      scanValue += scanTime;
    }
>>>>>>> 98b23f86
    if (logTime && (logValue <= 0)) {
      if ((ret = readChips ()))
        sensorLog (LOG_NOTICE, "sensor read error (%d)", ret);
      logValue += logTime;
    }
    if (rrdTime && rrdFile && (rrdValue <= 0)) {
      if ((ret = rrdUpdate ()))
        sensorLog (LOG_NOTICE, "rrd update error (%d)", ret);
      /*
       * The amount of time to wait is computed using the same method as
       * in RRD instead of simply adding the interval.
       */
      rrdValue = rrdTime - time(NULL) % rrdTime;
    }
    if (!done) {
      int a = logTime ? logValue : INT_MAX;
      int b = scanTime ? scanValue : INT_MAX;
      int c = (rrdTime && rrdFile) ? rrdValue : INT_MAX;
      int sleepTime = (a < b) ? ((a < c) ? a : c) : ((b < c) ? b : c);
      sleep (sleepTime);
      scanValue -= sleepTime;
      logValue -= sleepTime;
      rrdValue -= sleepTime;
    }
  }

  sensorLog (LOG_INFO, "sensord stopped");

  return ret;
}

static void
openLog
(void) {
  openlog ("sensord", 0, syslogFacility);
  logOpened = 1; 
}

static void
daemonize
(void) {
  int pid;
  struct stat fileStat;
  FILE *file;

  if (chdir ("/") < 0) {
    perror ("chdir()");
    exit (EXIT_FAILURE);
  }

  if (!(stat (pidFile, &fileStat)) &&
      ((!S_ISREG (fileStat.st_mode)) || (fileStat.st_size > 11))) {
    fprintf (stderr, "Error: PID file `%s' already exists and looks suspicious.\n", pidFile);
    exit (EXIT_FAILURE);
  }
 
  if (!(file = fopen (pidFile, "w"))) {
    fprintf (stderr, "fopen(\"%s\"): %s\n", pidFile, strerror (errno));
    exit (EXIT_FAILURE);
  }
  
  /* I should use sigaction but... */
  if (signal (SIGTERM, signalHandler) == SIG_ERR ||
      signal (SIGHUP, signalHandler) == SIG_ERR) {
    perror ("signal");
    exit (EXIT_FAILURE);
  }

  if ((pid = fork ()) == -1) {
    perror ("fork()");
    exit (EXIT_FAILURE);
  } else if (pid != 0) {
    fprintf (file, "%d\n", pid);
    fclose (file);
    unloadLib ();
    exit (EXIT_SUCCESS);
  }

  if (setsid () < 0) {
    perror ("setsid()");
    exit (EXIT_FAILURE);
  }

  fclose (file);
  close (STDIN_FILENO);
  close (STDOUT_FILENO);
  close (STDERR_FILENO);
}

static void 
undaemonize
(void) {
  unlink (pidFile);
  closelog ();
}

int
main
(int argc, char **argv) {
  int ret = 0;
  
  if (parseArgs (argc, argv) ||
      parseChips (argc, argv))
    exit (EXIT_FAILURE);
  
  if (loadLib (sensorsCfgFile))
    exit (EXIT_FAILURE);

  if (isDaemon)
    openLog ();
  if (rrdFile)
    ret = rrdInit ();
  
  if (ret) {
  } else if (doCGI) {
    ret = rrdCGI ();
  } else if (isDaemon) {
    daemonize ();
    ret = sensord ();
    undaemonize ();
  } else {
    if (doSet)
      ret = setChips ();
    else if (doScan)
      ret = scanChips ();
    else if (rrdFile)
      ret = rrdUpdate ();
    else
      ret = readChips ();
  }
  
  if (unloadLib ())
    exit (EXIT_FAILURE);
  
  return ret;
}<|MERGE_RESOLUTION|>--- conflicted
+++ resolved
@@ -91,16 +91,6 @@
   sensorLog (LOG_INFO, "sensord started");
 
   while (!done) {
-<<<<<<< HEAD
-    ret = reloadLib ();
-    if (ret)
-      sensorLog (LOG_NOTICE, "config reload error (%d)", ret);
-    if (scanTime && (scanValue <= 0)) {
-      if ((ret = scanChips ()))
-        sensorLog (LOG_NOTICE, "sensor scan error (%d)", ret);
-      scanValue += scanTime;
-    }
-=======
     if (reload) {
       ret = reloadLib (sensorsCfgFile);
       if (ret)
@@ -112,7 +102,6 @@
         sensorLog (LOG_NOTICE, "sensor scan error (%d)", ret);
       scanValue += scanTime;
     }
->>>>>>> 98b23f86
     if (logTime && (logValue <= 0)) {
       if ((ret = readChips ()))
         sensorLog (LOG_NOTICE, "sensor read error (%d)", ret);
