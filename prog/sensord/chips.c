--- conflicted
+++ resolved
@@ -44,23 +44,6 @@
 }
 
 static const char *
-<<<<<<< HEAD
-fmtTemps_0
-(const double values[], int alarm, int beep) {
-  sprintf (buff, "%.0f C (limit = %.0f C, hysteresis = %.0f C)", values[0], values[1], values[2]);
-  return fmtExtra (alarm, beep);
-}
-
-static const char *
-fmtTemps_1_0
-(const double values[], int alarm, int beep) {
-  sprintf (buff, "%.1f C (limit = %.0f C, hysteresis = %.0f C)", values[0], values[1], values[2]);
-  return fmtExtra (alarm, beep);
-}
-
-static const char *
-=======
->>>>>>> 98b23f86
 fmtTemps_1
 (const double values[], int alarm, int beep) {
   sprintf (buff, "%.1f C (limit = %.1f C, hysteresis = %.1f C)", values[0], values[1], values[2]);
@@ -193,444 +176,9 @@
   } else {
     voltage->alarmNumber = -1;
   }
-<<<<<<< HEAD
-  return buff;
-}
-
-static const char *adm1021_names[] = {
-  SENSORS_ADM1021_PREFIX, SENSORS_ADM1023_PREFIX, NULL
-}; /* N.B: Assume bs sensors 1023 is =~ 1021 */
-
-static const FeatureDescriptor adm1021_features[] = {
-  { fmtTemps_ADM1021_0, rrdF0, DataType_temperature, ADM1021_ALARM_TEMP_HIGH | ADM1021_ALARM_TEMP_LOW, 0,
-    { SENSORS_ADM1021_TEMP, SENSORS_ADM1021_TEMP_HYST, SENSORS_ADM1021_TEMP_OVER, -1 } }, /* hyst=min, over=max */
-  { fmtTemps_ADM1021_1, rrdF0, DataType_temperature, ADM1021_ALARM_RTEMP_HIGH | ADM1021_ALARM_RTEMP_LOW | ADM1021_ALARM_RTEMP_NA, 0,
-    { SENSORS_ADM1021_REMOTE_TEMP, SENSORS_ADM1021_REMOTE_TEMP_HYST, SENSORS_ADM1021_REMOTE_TEMP_OVER, -1 } }, /* hyst=min, over=max */
-  { NULL }
-};
-
-static const ChipDescriptor adm1021_chip = {
-  adm1021_names, adm1021_features, SENSORS_ADM1021_ALARMS, 0
-};
-
-/** MAX1617 **/
-
-static const char *max1617_names[] = {
-  SENSORS_MAX1617_PREFIX, SENSORS_MAX1617A_PREFIX, SENSORS_THMC10_PREFIX, SENSORS_LM84_PREFIX, SENSORS_GL523_PREFIX, NULL
-}; /* N.B: Assume vs sensors these have no die code */
-
-static const FeatureDescriptor max1617_features[] = {
-  { fmtTemps_ADM1021_0, rrdF0, DataType_temperature, ADM1021_ALARM_TEMP_HIGH | ADM1021_ALARM_TEMP_LOW, 0,
-    { SENSORS_MAX1617_TEMP, SENSORS_MAX1617_TEMP_HYST, SENSORS_MAX1617_TEMP_OVER, -1 } }, /* hyst=min, over=max */
-  { fmtTemps_ADM1021_1, rrdF0, DataType_temperature, ADM1021_ALARM_RTEMP_HIGH | ADM1021_ALARM_RTEMP_LOW | ADM1021_ALARM_RTEMP_NA, 0,
-    { SENSORS_MAX1617_REMOTE_TEMP, SENSORS_MAX1617_REMOTE_TEMP_HYST, SENSORS_MAX1617_REMOTE_TEMP_OVER, -1 } }, /* hyst=min, over=max */
-  { NULL }
-};
-
-static const ChipDescriptor max1617_chip = {
-  max1617_names, max1617_features, SENSORS_MAX1617_ALARMS, 0
-};
-
-/** ADM9240 **/
-
-static const char *adm9240_names[] = {
-  SENSORS_ADM9240_PREFIX, SENSORS_DS1780_PREFIX, SENSORS_LM81_PREFIX, NULL
-};
-
-static const FeatureDescriptor adm9240_features[] = {
-  { fmtVolts_2, rrdF2, DataType_voltage, ADM9240_ALARM_IN0, 0,
-    { SENSORS_ADM9240_IN0, SENSORS_ADM9240_IN0_MIN, SENSORS_ADM9240_IN0_MAX, -1 } },
-  { fmtVolts_2, rrdF2, DataType_voltage, ADM9240_ALARM_IN1, 0,
-    { SENSORS_ADM9240_IN1, SENSORS_ADM9240_IN1_MIN, SENSORS_ADM9240_IN1_MAX, -1 } },
-  { fmtVolts_2, rrdF2, DataType_voltage, ADM9240_ALARM_IN2, 0,
-    { SENSORS_ADM9240_IN2, SENSORS_ADM9240_IN2_MIN, SENSORS_ADM9240_IN2_MAX, -1 } },
-  { fmtVolts_2, rrdF2, DataType_voltage, ADM9240_ALARM_IN3, 0,
-    { SENSORS_ADM9240_IN3, SENSORS_ADM9240_IN3_MIN, SENSORS_ADM9240_IN3_MAX, -1 } },
-  { fmtVolts_2, rrdF2, DataType_voltage, ADM9240_ALARM_IN4, 0,
-    { SENSORS_ADM9240_IN4, SENSORS_ADM9240_IN4_MIN, SENSORS_ADM9240_IN4_MAX, -1 } },
-  { fmtVolts_2, rrdF2, DataType_voltage, ADM9240_ALARM_IN5, 0,
-    { SENSORS_ADM9240_IN5, SENSORS_ADM9240_IN5_MIN, SENSORS_ADM9240_IN5_MAX, -1 } },
-  { fmtFans_0, rrdF0, DataType_rpm, ADM9240_ALARM_FAN1, 0,
-    { SENSORS_ADM9240_FAN1, SENSORS_ADM9240_FAN1_MIN, SENSORS_ADM9240_FAN1_DIV, -1 } },
-  { fmtFans_0, rrdF0, DataType_rpm, ADM9240_ALARM_FAN2, 0,
-    { SENSORS_ADM9240_FAN2, SENSORS_ADM9240_FAN2_MIN, SENSORS_ADM9240_FAN2_DIV, -1 } },
-  { fmtTemps_1_0, rrdF1, DataType_temperature, ADM9240_ALARM_TEMP, 0,
-    { SENSORS_ADM9240_TEMP, SENSORS_ADM9240_TEMP_OVER, SENSORS_ADM9240_TEMP_HYST, -1 } },
-  { fmtVolt_2, rrdF2, DataType_voltage, 0, 0,
-    { SENSORS_ADM9240_VID, -1 } },
-  { fmtChassisIntrusionDetection, NULL, DataType_other, ADM9240_ALARM_CHAS, 0,
-    { SENSORS_ADM9240_ALARMS, -1 } },
-  { NULL }
-};
-
-static const ChipDescriptor adm9240_chip = {
-  adm9240_names, adm9240_features, SENSORS_ADM9240_ALARMS, 0
-};
-
-/** SIS5595 **/
-
-static const char *sis5595_names[] = {
-  SENSORS_SIS5595_PREFIX, NULL
-};
-
-static const FeatureDescriptor sis5595_features[] = {
-  { fmtVolts_2, rrdF2, DataType_voltage, SIS5595_ALARM_IN0, 0,
-    { SENSORS_SIS5595_IN0, SENSORS_SIS5595_IN0_MIN, SENSORS_SIS5595_IN0_MAX, -1 } },
-  { fmtVolts_2, rrdF2, DataType_voltage, SIS5595_ALARM_IN1, 0,
-    { SENSORS_SIS5595_IN1, SENSORS_SIS5595_IN1_MIN, SENSORS_SIS5595_IN1_MAX, -1 } },
-  { fmtVolts_2, rrdF2, DataType_voltage, SIS5595_ALARM_IN2, 0,
-    { SENSORS_SIS5595_IN2, SENSORS_SIS5595_IN2_MIN, SENSORS_SIS5595_IN2_MAX, -1 } },
-  { fmtVolts_2, rrdF2, DataType_voltage, SIS5595_ALARM_IN3, 0,
-    { SENSORS_SIS5595_IN3, SENSORS_SIS5595_IN3_MIN, SENSORS_SIS5595_IN3_MAX, -1 } },
-  { fmtVolts_2, rrdF2, DataType_voltage, SIS5595_ALARM_IN4, 0,
-    { SENSORS_SIS5595_IN4, SENSORS_SIS5595_IN4_MIN, SENSORS_SIS5595_IN4_MAX, -1 } },
-  { fmtFans_0, rrdF0, DataType_rpm, SIS5595_ALARM_FAN1, 0,
-    { SENSORS_SIS5595_FAN1, SENSORS_SIS5595_FAN1_MIN, SENSORS_SIS5595_FAN1_DIV, -1 } },
-  { fmtFans_0, rrdF0, DataType_rpm, SIS5595_ALARM_FAN2, 0,
-    { SENSORS_SIS5595_FAN2, SENSORS_SIS5595_FAN2_MIN, SENSORS_SIS5595_FAN2_DIV, -1 } },
-  { fmtTemps_0, rrdF0, DataType_temperature, SIS5595_ALARM_TEMP, 0,
-    { SENSORS_SIS5595_TEMP, SENSORS_SIS5595_TEMP_OVER, SENSORS_SIS5595_TEMP_HYST, -1 } },
-  { fmtBoardTemperatureInput, NULL, DataType_other, SIS5595_ALARM_BTI, 0,
-    { SENSORS_SIS5595_ALARMS, -1 } },
-  { NULL }
-};
-
-static const ChipDescriptor sis5595_chip = {
-  sis5595_names, sis5595_features, SENSORS_SIS5595_ALARMS, 0
-};
-
-/** VIA686A **/
-
-static const char *via686a_names[] = {
-  SENSORS_VIA686A_PREFIX, NULL
-};
-
-static const FeatureDescriptor via686a_features[] = {
-  { fmtVolts_2, rrdF2, DataType_voltage, VIA686A_ALARM_IN0, 0,
-    { SENSORS_VIA686A_IN0, SENSORS_VIA686A_IN0_MIN, SENSORS_VIA686A_IN0_MAX, -1 } },
-  { fmtVolts_2, rrdF2, DataType_voltage, VIA686A_ALARM_IN1, 0,
-    { SENSORS_VIA686A_IN1, SENSORS_VIA686A_IN1_MIN, SENSORS_VIA686A_IN1_MAX, -1 } },
-  { fmtVolts_2, rrdF2, DataType_voltage, VIA686A_ALARM_IN2, 0,
-    { SENSORS_VIA686A_IN2, SENSORS_VIA686A_IN2_MIN, SENSORS_VIA686A_IN2_MAX, -1 } },
-  { fmtVolts_2, rrdF2, DataType_voltage, VIA686A_ALARM_IN3, 0,
-    { SENSORS_VIA686A_IN3, SENSORS_VIA686A_IN3_MIN, SENSORS_VIA686A_IN3_MAX, -1 } },
-  { fmtVolts_2, rrdF2, DataType_voltage, VIA686A_ALARM_IN4, 0,
-    { SENSORS_VIA686A_IN4, SENSORS_VIA686A_IN4_MIN, SENSORS_VIA686A_IN4_MAX, -1 } },
-  { fmtFans_0, rrdF0, DataType_rpm, VIA686A_ALARM_FAN1, 0,
-    { SENSORS_VIA686A_FAN1, SENSORS_VIA686A_FAN1_MIN, SENSORS_VIA686A_FAN1_DIV, -1 } },
-  { fmtFans_0, rrdF0, DataType_rpm, VIA686A_ALARM_FAN2, 0,
-    { SENSORS_VIA686A_FAN2, SENSORS_VIA686A_FAN2_MIN, SENSORS_VIA686A_FAN2_DIV, -1 } },
-  { fmtTemps_1_0, rrdF1, DataType_temperature, VIA686A_ALARM_TEMP, 0,
-    { SENSORS_VIA686A_TEMP, SENSORS_VIA686A_TEMP_OVER, SENSORS_VIA686A_TEMP_HYST, -1 } },
-  { fmtTemps_1_0, rrdF1, DataType_temperature, VIA686A_ALARM_TEMP2, 0,
-    { SENSORS_VIA686A_TEMP2, SENSORS_VIA686A_TEMP2_OVER, SENSORS_VIA686A_TEMP2_HYST, -1 } },
-  { fmtTemps_1_0, rrdF1, DataType_temperature, VIA686A_ALARM_TEMP3, 0,
-    { SENSORS_VIA686A_TEMP3, SENSORS_VIA686A_TEMP3_OVER, SENSORS_VIA686A_TEMP3_HYST, -1 } },
-  { NULL }
-};
-
-static const ChipDescriptor via686a_chip = {
-  via686a_names, via686a_features, SENSORS_VIA686A_ALARMS, 0
-};
-
-/** LM78 **/
-
-static const char *lm78_names[] = {
-  SENSORS_LM78_PREFIX, SENSORS_LM78J_PREFIX, SENSORS_LM79_PREFIX, NULL
-};
-
-static const FeatureDescriptor lm78_features[] = {
-  { fmtVolts_2, rrdF2, DataType_voltage, LM78_ALARM_IN0, 0,
-    { SENSORS_LM78_IN0, SENSORS_LM78_IN0_MIN, SENSORS_LM78_IN0_MAX, -1 } },
-  { fmtVolts_2, rrdF2, DataType_voltage, LM78_ALARM_IN1, 0,
-    { SENSORS_LM78_IN1, SENSORS_LM78_IN1_MIN, SENSORS_LM78_IN1_MAX, -1 } },
-  { fmtVolts_2, rrdF2, DataType_voltage, LM78_ALARM_IN2, 0,
-    { SENSORS_LM78_IN2, SENSORS_LM78_IN2_MIN, SENSORS_LM78_IN2_MAX, -1 } },
-  { fmtVolts_2, rrdF2, DataType_voltage, LM78_ALARM_IN3, 0,
-    { SENSORS_LM78_IN3, SENSORS_LM78_IN3_MIN, SENSORS_LM78_IN3_MAX, -1 } },
-  { fmtVolts_2, rrdF2, DataType_voltage, LM78_ALARM_IN4, 0,
-    { SENSORS_LM78_IN4, SENSORS_LM78_IN4_MIN, SENSORS_LM78_IN4_MAX, -1 } },
-  { fmtVolts_2, rrdF2, DataType_voltage, LM78_ALARM_IN5, 0,
-    { SENSORS_LM78_IN5, SENSORS_LM78_IN5_MIN, SENSORS_LM78_IN5_MAX, -1 } },
-  { fmtVolts_2, rrdF2, DataType_voltage, LM78_ALARM_IN6, 0,
-    { SENSORS_LM78_IN6, SENSORS_LM78_IN6_MIN, SENSORS_LM78_IN6_MAX, -1 } },
-  { fmtFans_0, rrdF0, DataType_rpm, LM78_ALARM_FAN1, 0,
-    { SENSORS_LM78_FAN1, SENSORS_LM78_FAN1_MIN, SENSORS_LM78_FAN1_DIV, -1 } },
-  { fmtFans_0, rrdF0, DataType_rpm, LM78_ALARM_FAN2, 0,
-    { SENSORS_LM78_FAN2, SENSORS_LM78_FAN2_MIN, SENSORS_LM78_FAN2_DIV, -1 } },
-  { fmtFans_0, rrdF0, DataType_rpm, LM78_ALARM_FAN3, 0,
-    { SENSORS_LM78_FAN3, SENSORS_LM78_FAN3_MIN, SENSORS_LM78_FAN3_DIV, -1 } },
-  { fmtTemps_1_0, rrdF1, DataType_rpm, LM78_ALARM_TEMP, 0,
-    { SENSORS_LM78_TEMP, SENSORS_LM78_TEMP_OVER, SENSORS_LM78_TEMP_HYST, -1 } },
-  { fmtVolt_2, rrdF2, DataType_voltage, 0, 0,
-    { SENSORS_LM78_VID, -1 } },
-  { fmtBoardTemperatureInput, NULL, DataType_other, LM78_ALARM_BTI, 0,
-    { SENSORS_LM78_ALARMS, -1 } },
-  { fmtChassisIntrusionDetection, NULL, DataType_other, LM78_ALARM_CHAS, 0,
-    { SENSORS_LM78_ALARMS, -1 } },
-  { NULL }
-};
-
-static const ChipDescriptor lm78_chip = {
-  lm78_names, lm78_features, SENSORS_LM78_ALARMS, 0
-};
-
-/** GL518 **/
-
-/* N.B: sensors supports a "gl518sm-r00" but it is not picked up in main.c...
-static const char *
-fmtVolts_GL518_R00
-(const double values[], int alarm, int beep) {
-  if (values[0] == 0.0)
-    sprintf (buff, "n/a (min = %+.2f V, max = %+.2f V)", values[1], values[2]);
-  else
-    sprintf (buff, "%+.2f V (min = %+.2f V, max = %+.2f V)", values[0], values[1], values[2]);
-  return fmtExtra (alarm, beep);
-}
-*/
-
-static const char *gl518_names[] = {
-  SENSORS_GL518_PREFIX, NULL
-};
-
-static const FeatureDescriptor gl518_features[] = {
-  { fmtVolts_2, rrdF2, DataType_voltage, GL518_ALARM_VDD, GL518_ALARM_VDD,
-    { SENSORS_GL518_VDD, SENSORS_GL518_VDD_MIN, SENSORS_GL518_VDD_MAX, -1 } },
-  { fmtVolts_2, rrdF2, DataType_voltage, GL518_ALARM_VIN1, GL518_ALARM_VIN1,
-    { SENSORS_GL518_VIN1, SENSORS_GL518_VIN1_MIN, SENSORS_GL518_VIN1_MAX, -1 } },
-  { fmtVolts_2, rrdF2, DataType_voltage, GL518_ALARM_VIN2, GL518_ALARM_VIN2,
-    { SENSORS_GL518_VIN2, SENSORS_GL518_VIN2_MIN, SENSORS_GL518_VIN2_MAX, -1 } },
-  { fmtVolts_2, rrdF2, DataType_voltage, GL518_ALARM_VIN3, GL518_ALARM_VIN3,
-    { SENSORS_GL518_VIN3, SENSORS_GL518_VIN3_MIN, SENSORS_GL518_VIN3_MAX, -1 } },
-  { fmtFans_0, rrdF0, DataType_rpm, GL518_ALARM_FAN1, GL518_ALARM_FAN1,
-    { SENSORS_GL518_FAN1, SENSORS_GL518_FAN1_MIN, SENSORS_GL518_FAN1_DIV, -1 } },
-  { fmtFans_0, rrdF0, DataType_rpm, GL518_ALARM_FAN2, GL518_ALARM_FAN2,
-    { SENSORS_GL518_FAN2, SENSORS_GL518_FAN2_MIN, SENSORS_GL518_FAN2_DIV, -1 } },
-  { fmtTemps_1_0, rrdF1, DataType_temperature, GL518_ALARM_TEMP, GL518_ALARM_TEMP,
-    { SENSORS_GL518_TEMP, SENSORS_GL518_TEMP_OVER, SENSORS_GL518_TEMP_HYST, -1 } },
-  { fmtSoundAlarm, NULL, DataType_other, 0, 0,
-    { SENSORS_GL518_BEEP_ENABLE, -1 } },
-  { NULL }
-};
-
-static const ChipDescriptor gl518_chip = {
-  gl518_names, gl518_features, SENSORS_GL518_ALARMS, SENSORS_GL518_BEEPS
-};
-
-/** ADM1025 **/
-
-static const char *
-fmtTemps_ADM1025
-(const double values[], int alarm, int beep) {
-  sprintf (buff, "%.1f C (min = %.0f C, max = %.0f C)", values[0], values[1], values[2]);
-  return fmtExtra (alarm, beep);
-}
-
-static const char *adm1025_names[] = {
-  SENSORS_ADM1025_PREFIX, NULL
-};
-
-static const FeatureDescriptor adm1025_features[] = {
-  { fmtVolts_2, rrdF2, DataType_voltage, ADM1025_ALARM_IN0, 0,
-    { SENSORS_ADM1025_IN0, SENSORS_ADM1025_IN0_MIN, SENSORS_ADM1025_IN0_MAX, -1 } },
-  { fmtVolts_2, rrdF2, DataType_voltage, ADM1025_ALARM_IN1, 0,
-    { SENSORS_ADM1025_IN1, SENSORS_ADM1025_IN1_MIN, SENSORS_ADM1025_IN1_MAX, -1 } },
-  { fmtVolts_2, rrdF2, DataType_voltage, ADM1025_ALARM_IN2, 0,
-    { SENSORS_ADM1025_IN2, SENSORS_ADM1025_IN2_MIN, SENSORS_ADM1025_IN2_MAX, -1 } },
-  { fmtVolts_2, rrdF2, DataType_voltage, ADM1025_ALARM_IN3, 0,
-    { SENSORS_ADM1025_IN3, SENSORS_ADM1025_IN3_MIN, SENSORS_ADM1025_IN3_MAX, -1 } },
-  { fmtVolts_2, rrdF2, DataType_voltage, ADM1025_ALARM_IN4, 0,
-    { SENSORS_ADM1025_IN4, SENSORS_ADM1025_IN4_MIN, SENSORS_ADM1025_IN4_MAX, -1 } },
-  { fmtVolts_2, rrdF2, DataType_voltage, ADM1025_ALARM_IN5, 0,
-    { SENSORS_ADM1025_IN5, SENSORS_ADM1025_IN5_MIN, SENSORS_ADM1025_IN5_MAX, -1 } },
-  { fmtTemps_ADM1025, rrdF1, DataType_temperature, ADM1025_ALARM_TEMP, 0,
-    { SENSORS_ADM1025_TEMP1, SENSORS_ADM1025_TEMP1_LOW, SENSORS_ADM1025_TEMP1_HIGH, -1 } },
-  { fmtTemps_ADM1025, rrdF1, DataType_temperature, ADM1025_ALARM_RTEMP, 0,
-    { SENSORS_ADM1025_TEMP2, SENSORS_ADM1025_TEMP2_LOW, SENSORS_ADM1025_TEMP2_HIGH, -1 } },
-  { NULL }
-};
-
-static const ChipDescriptor adm1025_chip = {
-  adm1025_names, adm1025_features, SENSORS_ADM1025_ALARMS, 0
-};
-
-/** LM80 **/
-
-static const char *
-fmtTemps_LM80
-(const double values[], int alarm, int beep) {
-  sprintf (buff, "%.2f C (hot limit = %.0f C, hot hysteresis = %.0f C, os limit = %.0f C, os hysteresis = %.0f C)", values[0], values[1], values[2], values[3], values[4]);
-  return fmtExtra (alarm, beep);
-}
-
-static const char *lm80_names[] = {
-  SENSORS_LM80_PREFIX, NULL
-};
-
-static const FeatureDescriptor lm80_features[] = {
-  { fmtVolts_2, rrdF2, DataType_voltage, LM80_ALARM_IN0, 0,
-    { SENSORS_LM80_IN0, SENSORS_LM80_IN0_MIN, SENSORS_LM80_IN0_MAX, -1 } },
-  { fmtVolts_2, rrdF2, DataType_voltage, LM80_ALARM_IN1, 0,
-    { SENSORS_LM80_IN1, SENSORS_LM80_IN1_MIN, SENSORS_LM80_IN1_MAX, -1 } },
-  { fmtVolts_2, rrdF2, DataType_voltage, LM80_ALARM_IN2, 0,
-    { SENSORS_LM80_IN2, SENSORS_LM80_IN2_MIN, SENSORS_LM80_IN2_MAX, -1 } },
-  { fmtVolts_2, rrdF2, DataType_voltage, LM80_ALARM_IN3, 0,
-    { SENSORS_LM80_IN3, SENSORS_LM80_IN3_MIN, SENSORS_LM80_IN3_MAX, -1 } },
-  { fmtVolts_2, rrdF2, DataType_voltage, LM80_ALARM_IN4, 0,
-    { SENSORS_LM80_IN4, SENSORS_LM80_IN4_MIN, SENSORS_LM80_IN4_MAX, -1 } },
-  { fmtVolts_2, rrdF2, DataType_voltage, LM80_ALARM_IN5, 0,
-    { SENSORS_LM80_IN5, SENSORS_LM80_IN5_MIN, SENSORS_LM80_IN5_MAX, -1 } },
-  { fmtVolts_2, rrdF2, DataType_voltage, LM80_ALARM_IN6, 0,
-    { SENSORS_LM80_IN6, SENSORS_LM80_IN6_MIN, SENSORS_LM80_IN6_MAX, -1 } },
-  { fmtFans_0, rrdF0, DataType_rpm, LM80_ALARM_FAN1, 0,
-    { SENSORS_LM80_FAN1, SENSORS_LM80_FAN1_MIN, SENSORS_LM80_FAN1_DIV, -1 } },
-  { fmtFans_0, rrdF0, DataType_rpm, LM80_ALARM_FAN2, 0,
-    { SENSORS_LM80_FAN2, SENSORS_LM80_FAN2_MIN, SENSORS_LM80_FAN2_DIV, -1 } },
-  { fmtTemps_LM80, rrdF2, DataType_temperature, LM80_ALARM_TEMP_HOT, 0,
-    { SENSORS_LM80_TEMP, SENSORS_LM80_TEMP_HOT_MAX, SENSORS_LM80_TEMP_HOT_HYST, SENSORS_LM80_TEMP_OS_MAX, SENSORS_LM80_TEMP_OS_HYST, -1 } },
-  { fmtBoardTemperatureInput, NULL, DataType_other, LM80_ALARM_BTI, 0,
-    { SENSORS_LM80_ALARMS, -1 } },
-  { fmtChassisIntrusionDetection, NULL, DataType_other, LM80_ALARM_CHAS, 0,
-    { SENSORS_LM80_ALARMS, -1 } },
-  { NULL }
-};
-
-static const ChipDescriptor lm80_chip = {
-  lm80_names, lm80_features, SENSORS_LM80_ALARMS, 0
-};
-
-/** LM85 **/
-
-static const char *lm85_names[] = {
-  SENSORS_LM85_PREFIX, SENSORS_LM85B_PREFIX, SENSORS_LM85C_PREFIX,
-  SENSORS_ADM1027_PREFIX, SENSORS_ADT7463_PREFIX,
-  SENSORS_EMC6D100_PREFIX, SENSORS_EMC6D102_PREFIX, NULL
-};
-
-static const FeatureDescriptor lm85_features[] = {
-  { fmtVolts_2, rrdF2, DataType_voltage, LM85_ALARM_IN0, 0,
-    { SENSORS_LM85_IN0, SENSORS_LM85_IN0_MIN, SENSORS_LM85_IN0_MAX, -1 } },
-  { fmtVolts_2, rrdF2, DataType_voltage, LM85_ALARM_IN1, 0,
-    { SENSORS_LM85_IN1, SENSORS_LM85_IN1_MIN, SENSORS_LM85_IN1_MAX, -1 } },
-  { fmtVolts_2, rrdF2, DataType_voltage, LM85_ALARM_IN2, 0,
-    { SENSORS_LM85_IN2, SENSORS_LM85_IN2_MIN, SENSORS_LM85_IN2_MAX, -1 } },
-  { fmtVolts_2, rrdF2, DataType_voltage, LM85_ALARM_IN3, 0,
-    { SENSORS_LM85_IN3, SENSORS_LM85_IN3_MIN, SENSORS_LM85_IN3_MAX, -1 } },
-  { fmtVolts_2, rrdF2, DataType_voltage, LM85_ALARM_IN4, 0,
-    { SENSORS_LM85_IN4, SENSORS_LM85_IN4_MIN, SENSORS_LM85_IN4_MAX, -1 } },
-  { fmtFans_nodiv_0, rrdF0, DataType_rpm, LM85_ALARM_FAN1, 0,
-    { SENSORS_LM85_FAN1, SENSORS_LM85_FAN1_MIN, -1 } },
-  { fmtFans_nodiv_0, rrdF0, DataType_rpm, LM85_ALARM_FAN2, 0,
-    { SENSORS_LM85_FAN2, SENSORS_LM85_FAN2_MIN, -1 } },
-  { fmtFans_nodiv_0, rrdF0, DataType_rpm, LM85_ALARM_FAN3, 0,
-    { SENSORS_LM85_FAN3, SENSORS_LM85_FAN3_MIN, -1 } },
-  { fmtFans_nodiv_0, rrdF0, DataType_rpm, LM85_ALARM_FAN4, 0,
-    { SENSORS_LM85_FAN4, SENSORS_LM85_FAN4_MIN, -1 } },
-  { fmtTemps_minmax_0, rrdF1, DataType_temperature, LM85_ALARM_TEMP1, 0,
-    { SENSORS_LM85_TEMP1, SENSORS_LM85_TEMP1_MIN, SENSORS_LM85_TEMP1_MAX, -1 } },
-  { fmtTemps_minmax_0, rrdF1, DataType_temperature, LM85_ALARM_TEMP2, 0,
-    { SENSORS_LM85_TEMP2, SENSORS_LM85_TEMP2_MIN, SENSORS_LM85_TEMP2_MAX, -1 } },
-  { fmtTemps_minmax_0, rrdF1, DataType_temperature, LM85_ALARM_TEMP3, 0,
-    { SENSORS_LM85_TEMP3, SENSORS_LM85_TEMP3_MIN, SENSORS_LM85_TEMP3_MAX, -1 } },
-  { NULL }
-};
-
-static const ChipDescriptor lm85_chip = {
-  lm85_names, lm85_features, SENSORS_LM85_ALARMS, 0
-};
-
-/** LM87 **/
-
-static const char *lm87_names[] = {
-  SENSORS_LM87_PREFIX, NULL
-};
-
-static const FeatureDescriptor lm87_features[] = {
-  { fmtVolts_2, rrdF2, DataType_voltage, LM87_ALARM_IN0, 0,
-    { SENSORS_LM87_IN0, SENSORS_LM87_IN0_MIN, SENSORS_LM87_IN0_MAX, -1 } },
-  { fmtVolts_2, rrdF2, DataType_voltage, LM87_ALARM_IN1, 0,
-    { SENSORS_LM87_IN1, SENSORS_LM87_IN1_MIN, SENSORS_LM87_IN1_MAX, -1 } },
-  { fmtVolts_2, rrdF2, DataType_voltage, LM87_ALARM_IN2, 0,
-    { SENSORS_LM87_IN2, SENSORS_LM87_IN2_MIN, SENSORS_LM87_IN2_MAX, -1 } },
-  { fmtVolts_2, rrdF2, DataType_voltage, LM87_ALARM_IN3, 0,
-    { SENSORS_LM87_IN3, SENSORS_LM87_IN3_MIN, SENSORS_LM87_IN3_MAX, -1 } },
-  { fmtVolts_2, rrdF2, DataType_voltage, LM87_ALARM_IN4, 0,
-    { SENSORS_LM87_IN4, SENSORS_LM87_IN4_MIN, SENSORS_LM87_IN4_MAX, -1 } },
-  { fmtVolts_2, rrdF2, DataType_voltage, LM87_ALARM_IN5, 0,
-    { SENSORS_LM87_IN5, SENSORS_LM87_IN5_MIN, SENSORS_LM87_IN5_MAX, -1 } },
-  { fmtFans_0, rrdF0, DataType_rpm, LM87_ALARM_FAN1, 0,
-    { SENSORS_LM87_FAN1, SENSORS_LM87_FAN1_MIN, SENSORS_LM87_FAN1_DIV, -1 } },
-  { fmtFans_0, rrdF0, DataType_rpm, LM87_ALARM_FAN2, 0,
-    { SENSORS_LM87_FAN2, SENSORS_LM87_FAN2_MIN, SENSORS_LM87_FAN2_DIV, -1 } },
-  { fmtTemps_minmax_0, rrdF1, DataType_temperature, LM87_ALARM_TEMP1, 0,
-    { SENSORS_LM87_TEMP1, SENSORS_LM87_TEMP1_HYST, SENSORS_LM87_TEMP1_OVER, -1 } },
-  { fmtTemps_minmax_0, rrdF1, DataType_temperature, LM87_ALARM_TEMP2, 0,
-    { SENSORS_LM87_TEMP2, SENSORS_LM87_TEMP2_HYST, SENSORS_LM87_TEMP2_OVER, -1 } },
-  { fmtTemps_minmax_0, rrdF1, DataType_temperature, LM87_ALARM_TEMP3, 0,
-    { SENSORS_LM87_TEMP3, SENSORS_LM87_TEMP3_HYST, SENSORS_LM87_TEMP3_OVER, -1 } },
-  { NULL }
-};
-
-static const ChipDescriptor lm87_chip = {
-  lm87_names, lm87_features, SENSORS_LM87_ALARMS, 0
-};
-
-/** IT87 (thanks to Mike Black) **/
-
-static const char *it87_names[] = {
-  SENSORS_IT87_PREFIX, SENSORS_IT8712_PREFIX,
-  SENSORS_IT8716_PREFIX, SENSORS_IT8718_PREFIX, SENSORS_IT8720_PREFIX, NULL
-};
-
-static const FeatureDescriptor it87_features[] = {
-  { fmtVolts_2, rrdF2, DataType_voltage, IT87_ALARM_IN0, 0,
-    { SENSORS_IT87_IN0, SENSORS_IT87_IN0_MIN, SENSORS_IT87_IN0_MAX, -1 } },
-  { fmtVolts_2, rrdF2, DataType_voltage, IT87_ALARM_IN1, 0,
-    { SENSORS_IT87_IN1, SENSORS_IT87_IN1_MIN, SENSORS_IT87_IN1_MAX, -1 } },
-  { fmtVolts_2, rrdF2, DataType_voltage, IT87_ALARM_IN2, 0,
-    { SENSORS_IT87_IN2, SENSORS_IT87_IN2_MIN, SENSORS_IT87_IN2_MAX, -1 } },
-  { fmtVolts_2, rrdF2, DataType_voltage, IT87_ALARM_IN3, 0,
-    { SENSORS_IT87_IN3, SENSORS_IT87_IN3_MIN, SENSORS_IT87_IN3_MAX, -1 } },
-  { fmtVolts_2, rrdF2, DataType_voltage, IT87_ALARM_IN4, 0,
-    { SENSORS_IT87_IN4, SENSORS_IT87_IN4_MIN, SENSORS_IT87_IN4_MAX, -1 } },
-  { fmtVolts_2, rrdF2, DataType_voltage, IT87_ALARM_IN5, 0,
-    { SENSORS_IT87_IN5, SENSORS_IT87_IN5_MIN, SENSORS_IT87_IN5_MAX, -1 } },
-  { fmtVolts_2, rrdF2, DataType_voltage, IT87_ALARM_IN6, 0,
-    { SENSORS_IT87_IN6, SENSORS_IT87_IN6_MIN, SENSORS_IT87_IN6_MAX, -1 } },
-  { fmtVolts_2, rrdF2, DataType_voltage, IT87_ALARM_IN7, 0,
-    { SENSORS_IT87_IN7, SENSORS_IT87_IN7_MIN, SENSORS_IT87_IN7_MAX, -1 } },
-  { fmtFans_0, rrdF0, DataType_rpm, IT87_ALARM_FAN1, 0,
-    { SENSORS_IT87_FAN1, SENSORS_IT87_FAN1_MIN, -1 } },
-  { fmtFans_0, rrdF0, DataType_rpm, IT87_ALARM_FAN2, 0,
-    { SENSORS_IT87_FAN2, SENSORS_IT87_FAN2_MIN, -1 } },
-  { fmtFans_0, rrdF0, DataType_rpm, IT87_ALARM_FAN3, 0,
-    { SENSORS_IT87_FAN3, SENSORS_IT87_FAN3_MIN, -1 } },
-  { fmtTemps_minmax_0, rrdF1, DataType_temperature, IT87_ALARM_TEMP1, 0,
-    { SENSORS_IT87_TEMP1, SENSORS_IT87_TEMP1_LOW, SENSORS_IT87_TEMP1_HIGH, -1 } },
-  { fmtTemps_minmax_0, rrdF1, DataType_temperature, IT87_ALARM_TEMP2, 0,
-    { SENSORS_IT87_TEMP2, SENSORS_IT87_TEMP2_LOW, SENSORS_IT87_TEMP2_HIGH, -1 } },
-  { fmtTemps_minmax_0, rrdF1, DataType_temperature, IT87_ALARM_TEMP3, 0,
-    { SENSORS_IT87_TEMP3, SENSORS_IT87_TEMP3_LOW, SENSORS_IT87_TEMP3_HIGH, -1 } },
-  { NULL }
-};
-
-static const ChipDescriptor it87_chip = {
-  it87_names, it87_features, SENSORS_IT87_ALARMS, 0
-};
-
-/** W83781D **/
-
-static const char *
-fmtTemps_W83781D
-(const double values[], int alarm, int beep) {
-  if (values[2] == 127) {
-    sprintf (buff, "%.0f C (limit = %.0f C)",
-             values[0], values[1]);
-=======
   /* beep if applicable */
   if ((sf = sensors_get_subfeature(name, feature, SENSORS_SUBFEATURE_IN_BEEP))) {
     voltage->beepNumber = sf->number;
->>>>>>> 98b23f86
   } else {
     voltage->beepNumber = -1;
   }
@@ -845,400 +393,6 @@
   return 0;
 }
 
-<<<<<<< HEAD
-static const char *pc87360_names[] = {
-  SENSORS_PC87360_PREFIX,
-  SENSORS_PC87363_PREFIX,
-  SENSORS_PC87364_PREFIX,
-  SENSORS_PC87365_PREFIX,
-  SENSORS_PC87366_PREFIX,
-  NULL
-};
-
-static const FeatureDescriptor pc87360_features[] = {
-  { fmtFans_0, rrdF0, DataType_rpm, 0, 0,
-    { SENSORS_PC87360_FAN1, SENSORS_PC87360_FAN1_MIN, SENSORS_PC87360_FAN1_DIV, -1 } },
-  { fmtFans_0, rrdF0, DataType_rpm, 0, 0,
-    { SENSORS_PC87360_FAN2, SENSORS_PC87360_FAN2_MIN, SENSORS_PC87360_FAN2_DIV, -1 } },
-  { fmtFans_0, rrdF0, DataType_rpm, 0, 0,
-    { SENSORS_PC87360_FAN3, SENSORS_PC87360_FAN3_MIN, SENSORS_PC87360_FAN3_DIV, -1 } },
-
-  { fmtTemps_PC87360_0, rrdF0, DataType_temperature, 3 << 0, 0,
-    { SENSORS_PC87360_TEMP1, SENSORS_PC87360_TEMP1_MIN, SENSORS_PC87360_TEMP1_MAX,
-      SENSORS_PC87360_TEMP1_CRIT, -1 } },
-  { fmtTemps_PC87360_0, rrdF0, DataType_temperature, 3 << 2, 0,
-    { SENSORS_PC87360_TEMP2, SENSORS_PC87360_TEMP2_MIN, SENSORS_PC87360_TEMP2_MAX,
-      SENSORS_PC87360_TEMP2_CRIT, -1 } },
-  { fmtTemps_PC87360_0, rrdF0, DataType_temperature, 3 << 4, 0,
-    { SENSORS_PC87360_TEMP3, SENSORS_PC87360_TEMP3_MIN, SENSORS_PC87360_TEMP3_MAX,
-      SENSORS_PC87360_TEMP3_CRIT, -1 } },
-  { fmtTemps_PC87360_1, rrdF1, DataType_temperature, 0, 0,
-    { SENSORS_PC87360_TEMP4, SENSORS_PC87360_TEMP4_MIN, SENSORS_PC87360_TEMP4_MAX,
-      SENSORS_PC87360_TEMP4_CRIT, -1 } },
-  { fmtTemps_PC87360_1, rrdF1, DataType_temperature, 0, 0,
-    { SENSORS_PC87360_TEMP5, SENSORS_PC87360_TEMP5_MIN, SENSORS_PC87360_TEMP5_MAX,
-      SENSORS_PC87360_TEMP5_CRIT, -1 } },
-  { fmtTemps_PC87360_1, rrdF1, DataType_temperature, 0, 0,
-    { SENSORS_PC87360_TEMP6, SENSORS_PC87360_TEMP6_MIN, SENSORS_PC87360_TEMP6_MAX,
-      SENSORS_PC87360_TEMP6_CRIT, -1 } },
-
-  { fmtVolts_2, rrdF2, DataType_voltage, 0, 0,
-    { SENSORS_PC87360_IN0, SENSORS_PC87360_IN0_MIN, SENSORS_PC87360_IN0_MAX, -1 } },
-  { fmtVolts_2, rrdF2, DataType_voltage, 0, 0,
-    { SENSORS_PC87360_IN1, SENSORS_PC87360_IN1_MIN, SENSORS_PC87360_IN1_MAX, -1 } },
-  { fmtVolts_2, rrdF2, DataType_voltage, 0, 0,
-    { SENSORS_PC87360_IN2, SENSORS_PC87360_IN2_MIN, SENSORS_PC87360_IN2_MAX, -1 } },
-  { fmtVolts_2, rrdF2, DataType_voltage, 0, 0,
-    { SENSORS_PC87360_IN3, SENSORS_PC87360_IN3_MIN, SENSORS_PC87360_IN3_MAX, -1 } },
-  { fmtVolts_2, rrdF2, DataType_voltage, 0, 0,
-    { SENSORS_PC87360_IN4, SENSORS_PC87360_IN4_MIN, SENSORS_PC87360_IN4_MAX, -1 } },
-  { fmtVolts_2, rrdF2, DataType_voltage, 0, 0,
-    { SENSORS_PC87360_IN5, SENSORS_PC87360_IN5_MIN, SENSORS_PC87360_IN5_MAX, -1 } },
-  { fmtVolts_2, rrdF2, DataType_voltage, 0, 0,
-    { SENSORS_PC87360_IN6, SENSORS_PC87360_IN6_MIN, SENSORS_PC87360_IN6_MAX, -1 } },
-  { fmtVolts_2, rrdF2, DataType_voltage, 0, 0,
-    { SENSORS_PC87360_IN7, SENSORS_PC87360_IN7_MIN, SENSORS_PC87360_IN7_MAX, -1 } },
-  { fmtVolts_2, rrdF2, DataType_voltage, 0, 0,
-    { SENSORS_PC87360_IN8, SENSORS_PC87360_IN8_MIN, SENSORS_PC87360_IN8_MAX, -1 } },
-  { fmtVolts_2, rrdF2, DataType_voltage, 0, 0,
-    { SENSORS_PC87360_IN9, SENSORS_PC87360_IN9_MIN, SENSORS_PC87360_IN9_MAX, -1 } },
-  { fmtVolts_2, rrdF2, DataType_voltage, 0, 0,
-    { SENSORS_PC87360_IN10, SENSORS_PC87360_IN10_MIN, SENSORS_PC87360_IN10_MAX, -1 } },
-
-  { fmtVolt_3, rrdF3, DataType_voltage, 0, 0,
-    { SENSORS_PC87360_VID, -1 } },
-  { NULL }
-};
-
-static const ChipDescriptor pc87360_chip = {
-  /* No room for SENSORS_PC87360_ALARMS_IN */
-  pc87360_names, pc87360_features, SENSORS_PC87360_ALARMS_TEMP, 0
-};
-
-/** PC87427 **/
-
-static const char *pc87427_names[] = {
-  SENSORS_PC87427_PREFIX,
-  NULL
-};
-
-static const FeatureDescriptor pc87427_features[] = {
-  { fmtFans_nodiv_0, rrdF0, DataType_rpm, 0, 0,
-    { SENSORS_PC87427_FAN(1), SENSORS_PC87427_FAN_MIN(1), -1 } },
-  { fmtFans_nodiv_0, rrdF0, DataType_rpm, 0, 0,
-    { SENSORS_PC87427_FAN(2), SENSORS_PC87427_FAN_MIN(2), -1 } },
-  { fmtFans_nodiv_0, rrdF0, DataType_rpm, 0, 0,
-    { SENSORS_PC87427_FAN(3), SENSORS_PC87427_FAN_MIN(3), -1 } },
-  { fmtFans_nodiv_0, rrdF0, DataType_rpm, 0, 0,
-    { SENSORS_PC87427_FAN(4), SENSORS_PC87427_FAN_MIN(4), -1 } },
-  { fmtFans_nodiv_0, rrdF0, DataType_rpm, 0, 0,
-    { SENSORS_PC87427_FAN(5), SENSORS_PC87427_FAN_MIN(5), -1 } },
-  { fmtFans_nodiv_0, rrdF0, DataType_rpm, 0, 0,
-    { SENSORS_PC87427_FAN(6), SENSORS_PC87427_FAN_MIN(6), -1 } },
-  { fmtFans_nodiv_0, rrdF0, DataType_rpm, 0, 0,
-    { SENSORS_PC87427_FAN(7), SENSORS_PC87427_FAN_MIN(7), -1 } },
-  { fmtFans_nodiv_0, rrdF0, DataType_rpm, 0, 0,
-    { SENSORS_PC87427_FAN(8), SENSORS_PC87427_FAN_MIN(8), -1 } },
-  { NULL }
-};
-
-static const ChipDescriptor pc87427_chip = {
-  pc87427_names, pc87427_features, 0, 0
-};
-
-/** W83627EHF & W83627DHG **/
-
-static const char *w83627ehf_names[] = {
-  SENSORS_W83627EHF_PREFIX, SENSORS_W83627DHG_PREFIX, NULL
-};
-
-static const FeatureDescriptor w83627ehf_features[] = {
-  { fmtFans_0, rrdF0, DataType_rpm, 0, 0,
-    { SENSORS_W83627EHF_FAN1, SENSORS_W83627EHF_FAN1_MIN, SENSORS_W83627EHF_FAN1_DIV, -1 } },
-  { fmtFans_0, rrdF0, DataType_rpm, 0, 0,
-    { SENSORS_W83627EHF_FAN2, SENSORS_W83627EHF_FAN2_MIN, SENSORS_W83627EHF_FAN2_DIV, -1 } },
-  { fmtFans_0, rrdF0, DataType_rpm, 0, 0,
-    { SENSORS_W83627EHF_FAN3, SENSORS_W83627EHF_FAN3_MIN, SENSORS_W83627EHF_FAN3_DIV, -1 } },
-  { fmtFans_0, rrdF0, DataType_rpm, 0, 0,
-    { SENSORS_W83627EHF_FAN4, SENSORS_W83627EHF_FAN4_MIN, SENSORS_W83627EHF_FAN4_DIV, -1 } },
-  { fmtFans_0, rrdF0, DataType_rpm, 0, 0,
-    { SENSORS_W83627EHF_FAN5, SENSORS_W83627EHF_FAN5_MIN, SENSORS_W83627EHF_FAN5_DIV, -1 } },
-  { fmtTemps_0, rrdF0, DataType_temperature, 0, 0,
-    { SENSORS_W83627EHF_TEMP1, SENSORS_W83627EHF_TEMP1_OVER, SENSORS_W83627EHF_TEMP1_HYST, -1 } },
-  { fmtTemps_1, rrdF1, DataType_temperature, 0, 0,
-    { SENSORS_W83627EHF_TEMP2, SENSORS_W83627EHF_TEMP2_OVER, SENSORS_W83627EHF_TEMP2_HYST, -1 } },
-  { fmtTemps_1, rrdF1, DataType_temperature, 0, 0,
-    { SENSORS_W83627EHF_TEMP3, SENSORS_W83627EHF_TEMP3_OVER, SENSORS_W83627EHF_TEMP3_HYST, -1 } },
-  { fmtVolts_2, rrdF2, DataType_voltage, 0, 0,
-    { SENSORS_W83627EHF_IN0, SENSORS_W83627EHF_IN0_MIN, SENSORS_W83627EHF_IN0_MAX, -1 } },
-  { fmtVolts_2, rrdF2, DataType_voltage, 0, 0,
-    { SENSORS_W83627EHF_IN1, SENSORS_W83627EHF_IN1_MIN, SENSORS_W83627EHF_IN1_MAX, -1 } },
-  { fmtVolts_2, rrdF2, DataType_voltage, 0, 0,
-    { SENSORS_W83627EHF_IN2, SENSORS_W83627EHF_IN2_MIN, SENSORS_W83627EHF_IN2_MAX, -1 } },
-  { fmtVolts_2, rrdF2, DataType_voltage, 0, 0,
-    { SENSORS_W83627EHF_IN3, SENSORS_W83627EHF_IN3_MIN, SENSORS_W83627EHF_IN3_MAX, -1 } },
-  { fmtVolts_2, rrdF2, DataType_voltage, 0, 0,
-    { SENSORS_W83627EHF_IN4, SENSORS_W83627EHF_IN4_MIN, SENSORS_W83627EHF_IN4_MAX, -1 } },
-  { fmtVolts_2, rrdF2, DataType_voltage, 0, 0,
-    { SENSORS_W83627EHF_IN5, SENSORS_W83627EHF_IN5_MIN, SENSORS_W83627EHF_IN5_MAX, -1 } },
-  { fmtVolts_2, rrdF2, DataType_voltage, 0, 0,
-    { SENSORS_W83627EHF_IN6, SENSORS_W83627EHF_IN6_MIN, SENSORS_W83627EHF_IN6_MAX, -1 } },
-  { fmtVolts_2, rrdF2, DataType_voltage, 0, 0,
-    { SENSORS_W83627EHF_IN7, SENSORS_W83627EHF_IN7_MIN, SENSORS_W83627EHF_IN7_MAX, -1 } },
-  { fmtVolts_2, rrdF2, DataType_voltage, 0, 0,
-    { SENSORS_W83627EHF_IN8, SENSORS_W83627EHF_IN8_MIN, SENSORS_W83627EHF_IN8_MAX, -1 } },
-  { fmtVolts_2, rrdF2, DataType_voltage, 0, 0,
-    { SENSORS_W83627EHF_IN9, SENSORS_W83627EHF_IN9_MIN, SENSORS_W83627EHF_IN9_MAX, -1 } },
-  { NULL }
-};
-
-static const ChipDescriptor w83627ehf_chip = {
-  w83627ehf_names, w83627ehf_features, 0, 0
-};
-
-/** F71805F **/
-
-static const char *f71805f_names[] = {
-  SENSORS_F71805F_PREFIX, NULL
-};
-
-static const FeatureDescriptor f71805f_features[] = {
-  { fmtVolts_2, rrdF3, DataType_voltage, 0, 0,
-    { SENSORS_F71805F_IN(0), SENSORS_F71805F_IN_MIN(0), SENSORS_F71805F_IN_MAX(0), -1 } },
-  { fmtVolts_2, rrdF3, DataType_voltage, 0, 0,
-    { SENSORS_F71805F_IN(1), SENSORS_F71805F_IN_MIN(1), SENSORS_F71805F_IN_MAX(1), -1 } },
-  { fmtVolts_2, rrdF3, DataType_voltage, 0, 0,
-    { SENSORS_F71805F_IN(2), SENSORS_F71805F_IN_MIN(2), SENSORS_F71805F_IN_MAX(2), -1 } },
-  { fmtVolts_2, rrdF3, DataType_voltage, 0, 0,
-    { SENSORS_F71805F_IN(3), SENSORS_F71805F_IN_MIN(3), SENSORS_F71805F_IN_MAX(3), -1 } },
-  { fmtVolts_2, rrdF3, DataType_voltage, 0, 0,
-    { SENSORS_F71805F_IN(4), SENSORS_F71805F_IN_MIN(4), SENSORS_F71805F_IN_MAX(4), -1 } },
-  { fmtVolts_2, rrdF3, DataType_voltage, 0, 0,
-    { SENSORS_F71805F_IN(5), SENSORS_F71805F_IN_MIN(5), SENSORS_F71805F_IN_MAX(5), -1 } },
-  { fmtVolts_2, rrdF3, DataType_voltage, 0, 0,
-    { SENSORS_F71805F_IN(6), SENSORS_F71805F_IN_MIN(6), SENSORS_F71805F_IN_MAX(6), -1 } },
-  { fmtVolts_2, rrdF3, DataType_voltage, 0, 0,
-    { SENSORS_F71805F_IN(7), SENSORS_F71805F_IN_MIN(7), SENSORS_F71805F_IN_MAX(7), -1 } },
-  { fmtVolts_2, rrdF3, DataType_voltage, 0, 0,
-    { SENSORS_F71805F_IN(8), SENSORS_F71805F_IN_MIN(8), SENSORS_F71805F_IN_MAX(8), -1 } },
-  { fmtFans_nodiv_0, rrdF0, DataType_rpm, 0, 0,
-    { SENSORS_F71805F_FAN(1), SENSORS_F71805F_FAN_MIN(1), -1 } },
-  { fmtFans_nodiv_0, rrdF0, DataType_rpm, 0, 0,
-    { SENSORS_F71805F_FAN(2), SENSORS_F71805F_FAN_MIN(2), -1 } },
-  { fmtFans_nodiv_0, rrdF0, DataType_rpm, 0, 0,
-    { SENSORS_F71805F_FAN(3), SENSORS_F71805F_FAN_MIN(3), -1 } },
-  { fmtTemps_0, rrdF0, DataType_temperature, 1 << 0, 0,
-    { SENSORS_F71805F_TEMP(1), SENSORS_F71805F_TEMP_MAX(1), SENSORS_F71805F_TEMP_HYST(1), -1 } },
-  { fmtTemps_0, rrdF0, DataType_temperature, 1 << 1, 0,
-    { SENSORS_F71805F_TEMP(2), SENSORS_F71805F_TEMP_MAX(2), SENSORS_F71805F_TEMP_HYST(2), -1 } },
-  { fmtTemps_0, rrdF0, DataType_temperature, 1 << 2, 0,
-    { SENSORS_F71805F_TEMP(3), SENSORS_F71805F_TEMP_MAX(3), SENSORS_F71805F_TEMP_HYST(3), -1 } },
-  { NULL }
-};
-
-static const ChipDescriptor f71805f_chip = {
-  /* No room for SENSORS_F71805F_ALARMS_IN nor SENSORS_F71805F_ALARMS_FAN */
-  f71805f_names, f71805f_features, SENSORS_F71805F_ALARMS_TEMP, 0
-};
-
-/** VT1211 **/
-
-static const char *vt1211_names[] = {
-  SENSORS_VT1211_PREFIX, NULL
-};
-
-static const FeatureDescriptor vt1211_features[] = {
-  { fmtVolts_2, rrdF2, DataType_voltage, VT1211_ALARM_IN0, 0,
-    { SENSORS_VT1211_IN0, SENSORS_VT1211_IN0_MIN, SENSORS_VT1211_IN0_MAX, -1 } },
-  { fmtVolts_2, rrdF2, DataType_voltage, VT1211_ALARM_IN1, 0,
-    { SENSORS_VT1211_IN1, SENSORS_VT1211_IN1_MIN, SENSORS_VT1211_IN1_MAX, -1 } },
-  { fmtVolts_2, rrdF2, DataType_voltage, VT1211_ALARM_IN2, 0,
-    { SENSORS_VT1211_IN2, SENSORS_VT1211_IN2_MIN, SENSORS_VT1211_IN2_MAX, -1 } },
-  { fmtVolts_2, rrdF2, DataType_voltage, VT1211_ALARM_IN3, 0,
-    { SENSORS_VT1211_IN3, SENSORS_VT1211_IN3_MIN, SENSORS_VT1211_IN3_MAX, -1 } },
-  { fmtVolts_2, rrdF2, DataType_voltage, VT1211_ALARM_IN4, 0,
-    { SENSORS_VT1211_IN4, SENSORS_VT1211_IN4_MIN, SENSORS_VT1211_IN4_MAX, -1 } },
-  { fmtVolts_2, rrdF2, DataType_voltage, VT1211_ALARM_IN5, 0,
-    { SENSORS_VT1211_IN5, SENSORS_VT1211_IN5_MIN, SENSORS_VT1211_IN5_MAX, -1 } },
-  { fmtFans_0, rrdF0, DataType_rpm, VT1211_ALARM_FAN1, 0,
-    { SENSORS_VT1211_FAN1, SENSORS_VT1211_FAN1_MIN, SENSORS_VT1211_FAN1_DIV, -1 } },
-  { fmtFans_0, rrdF0, DataType_rpm, VT1211_ALARM_FAN2, 0,
-    { SENSORS_VT1211_FAN2, SENSORS_VT1211_FAN2_MIN, SENSORS_VT1211_FAN2_DIV, -1 } },
-  { fmtTemps_1_0, rrdF1, DataType_temperature, VT1211_ALARM_TEMP1, 0,
-    { SENSORS_VT1211_TEMP1, SENSORS_VT1211_TEMP1_OVER, SENSORS_VT1211_TEMP1_HYST, -1 } },
-  { fmtTemps_1_0, rrdF1, DataType_temperature, VT1211_ALARM_TEMP2, 0,
-    { SENSORS_VT1211_TEMP2, SENSORS_VT1211_TEMP2_OVER, SENSORS_VT1211_TEMP2_HYST, -1 } },
-  { fmtTemps_1_0, rrdF1, DataType_temperature, VT1211_ALARM_TEMP3, 0,
-    { SENSORS_VT1211_TEMP3, SENSORS_VT1211_TEMP3_OVER, SENSORS_VT1211_TEMP3_HYST, -1 } },
-  { fmtTemps_1_0, rrdF1, DataType_temperature, VT1211_ALARM_TEMP4, 0,
-    { SENSORS_VT1211_TEMP4, SENSORS_VT1211_TEMP4_OVER, SENSORS_VT1211_TEMP4_HYST, -1 } },
-  { fmtTemps_1_0, rrdF1, DataType_temperature, VT1211_ALARM_TEMP5, 0,
-    { SENSORS_VT1211_TEMP5, SENSORS_VT1211_TEMP5_OVER, SENSORS_VT1211_TEMP5_HYST, -1 } },
-  { fmtTemps_1_0, rrdF1, DataType_temperature, VT1211_ALARM_TEMP6, 0,
-    { SENSORS_VT1211_TEMP6, SENSORS_VT1211_TEMP6_OVER, SENSORS_VT1211_TEMP6_HYST, -1 } },
-  { fmtTemps_1_0, rrdF1, DataType_temperature, VT1211_ALARM_TEMP7, 0,
-    { SENSORS_VT1211_TEMP7, SENSORS_VT1211_TEMP7_OVER, SENSORS_VT1211_TEMP7_HYST, -1 } },
-  { fmtVolt_3, rrdF3, DataType_voltage, 0, 0,
-    { SENSORS_VT1211_VID, -1 } },
-  { NULL }
-};
-
-static const ChipDescriptor vt1211_chip = {
-  vt1211_names, vt1211_features, SENSORS_VT1211_ALARMS, 0
-};
-
-/** K8 **/
-
-static const char *k8temp_names[] = {
-  SENSORS_K8TEMP_PREFIX, NULL
-};
-
-static const FeatureDescriptor k8temp_features[] = {
-  { fmtTemp_only, rrdF0, DataType_temperature, 0, 0,
-    { SENSORS_K8TEMP_TEMP1, -1 } },
-  { NULL }
-};
-
-static const ChipDescriptor k8temp_chip = {
-  k8temp_names, k8temp_features, 0, 0
-};
-
-/** W83793 **/
-
-static const char *w83793_names[] = {
-  SENSORS_W83793_PREFIX, NULL
-};
-
-static const FeatureDescriptor w83793_features[] = {
-  { fmtFans_0, rrdF0, DataType_rpm, 0, 0,
-    { SENSORS_W83793_FAN(1), SENSORS_W83793_FAN_MIN(1), -1 } },
-  { fmtFans_0, rrdF0, DataType_rpm, 0, 0,
-    { SENSORS_W83793_FAN(2), SENSORS_W83793_FAN_MIN(2), -1 } },
-  { fmtFans_0, rrdF0, DataType_rpm, 0, 0,
-    { SENSORS_W83793_FAN(3), SENSORS_W83793_FAN_MIN(3), -1 } },
-  { fmtFans_0, rrdF0, DataType_rpm, 0, 0,
-    { SENSORS_W83793_FAN(4), SENSORS_W83793_FAN_MIN(4), -1 } },
-  { fmtFans_0, rrdF0, DataType_rpm, 0, 0,
-    { SENSORS_W83793_FAN(5), SENSORS_W83793_FAN_MIN(5), -1 } },
-  { fmtFans_0, rrdF0, DataType_rpm, 0, 0,
-    { SENSORS_W83793_FAN(6), SENSORS_W83793_FAN_MIN(6), -1 } },
-  { fmtFans_0, rrdF0, DataType_rpm, 0, 0,
-    { SENSORS_W83793_FAN(7), SENSORS_W83793_FAN_MIN(7), -1 } },
-  { fmtFans_0, rrdF0, DataType_rpm, 0, 0,
-    { SENSORS_W83793_FAN(8), SENSORS_W83793_FAN_MIN(8), -1 } },
-  { fmtFans_0, rrdF0, DataType_rpm, 0, 0,
-    { SENSORS_W83793_FAN(9), SENSORS_W83793_FAN_MIN(9), -1 } },
-  { fmtFans_0, rrdF0, DataType_rpm, 0, 0,
-    { SENSORS_W83793_FAN(10), SENSORS_W83793_FAN_MIN(10), -1 } },
-  { fmtFans_0, rrdF0, DataType_rpm, 0, 0,
-    { SENSORS_W83793_FAN(11), SENSORS_W83793_FAN_MIN(11), -1 } },
-  { fmtFans_0, rrdF0, DataType_rpm, 0, 0,
-    { SENSORS_W83793_FAN(12), SENSORS_W83793_FAN_MIN(12), -1 } },
-  { fmtTemps_1, rrdF1, DataType_temperature, 0, 0,
-    { SENSORS_W83793_TEMP(1), SENSORS_W83793_TEMP_CRIT(1), SENSORS_W83793_TEMP_CRIT_HYST(1), -1 } },
-  { fmtTemps_1, rrdF1, DataType_temperature, 0, 0,
-    { SENSORS_W83793_TEMP(2), SENSORS_W83793_TEMP_CRIT(2), SENSORS_W83793_TEMP_CRIT_HYST(2), -1 } },
-  { fmtTemps_1, rrdF1, DataType_temperature, 0, 0,
-    { SENSORS_W83793_TEMP(3), SENSORS_W83793_TEMP_CRIT(3), SENSORS_W83793_TEMP_CRIT_HYST(3), -1 } },
-  { fmtTemps_1, rrdF1, DataType_temperature, 0, 0,
-    { SENSORS_W83793_TEMP(4), SENSORS_W83793_TEMP_CRIT(4), SENSORS_W83793_TEMP_CRIT_HYST(4), -1 } },
-  { fmtTemps_0, rrdF0, DataType_temperature, 0, 0,
-    { SENSORS_W83793_TEMP(5), SENSORS_W83793_TEMP_CRIT(5), SENSORS_W83793_TEMP_CRIT_HYST(5), -1 } },
-  { fmtTemps_0, rrdF0, DataType_temperature, 0, 0,
-    { SENSORS_W83793_TEMP(6), SENSORS_W83793_TEMP_CRIT(6), SENSORS_W83793_TEMP_CRIT_HYST(6), -1 } },
-  { fmtVolts_2, rrdF2, DataType_voltage, 0, 0,
-    { SENSORS_W83793_IN(0), SENSORS_W83793_IN_MIN(0), SENSORS_W83793_IN_MAX(0), -1 } },
-  { fmtVolts_2, rrdF2, DataType_voltage, 0, 0,
-    { SENSORS_W83793_IN(1), SENSORS_W83793_IN_MIN(1), SENSORS_W83793_IN_MAX(1), -1 } },
-  { fmtVolts_2, rrdF2, DataType_voltage, 0, 0,
-    { SENSORS_W83793_IN(2), SENSORS_W83793_IN_MIN(2), SENSORS_W83793_IN_MAX(2), -1 } },
-  { fmtVolts_2, rrdF2, DataType_voltage, 0, 0,
-    { SENSORS_W83793_IN(3), SENSORS_W83793_IN_MIN(3), SENSORS_W83793_IN_MAX(3), -1 } },
-  { fmtVolts_2, rrdF2, DataType_voltage, 0, 0,
-    { SENSORS_W83793_IN(4), SENSORS_W83793_IN_MIN(4), SENSORS_W83793_IN_MAX(4), -1 } },
-  { fmtVolts_2, rrdF2, DataType_voltage, 0, 0,
-    { SENSORS_W83793_IN(5), SENSORS_W83793_IN_MIN(5), SENSORS_W83793_IN_MAX(5), -1 } },
-  { fmtVolts_2, rrdF2, DataType_voltage, 0, 0,
-    { SENSORS_W83793_IN(6), SENSORS_W83793_IN_MIN(6), SENSORS_W83793_IN_MAX(6), -1 } },
-  { fmtVolts_2, rrdF2, DataType_voltage, 0, 0,
-    { SENSORS_W83793_IN(7), SENSORS_W83793_IN_MIN(7), SENSORS_W83793_IN_MAX(7), -1 } },
-  { fmtVolts_2, rrdF2, DataType_voltage, 0, 0,
-    { SENSORS_W83793_IN(8), SENSORS_W83793_IN_MIN(8), SENSORS_W83793_IN_MAX(8), -1 } },
-  { fmtVolts_2, rrdF2, DataType_voltage, 0, 0,
-    { SENSORS_W83793_IN(9), SENSORS_W83793_IN_MIN(9), SENSORS_W83793_IN_MAX(9), -1 } },
-  { fmtVolt_3, rrdF3, DataType_voltage, 0, 0,
-    { SENSORS_W83793_VID0, -1 } },
-  { fmtVolt_3, rrdF3, DataType_voltage, 0, 0,
-    { SENSORS_W83793_VID1, -1 } },
-  { NULL }
-};
-
-static const ChipDescriptor w83793_chip = {
-  w83793_names, w83793_features, 0, 0
-};
-
-/** LM90 **/
-
-static const char *lm90_names[] = {
-  SENSORS_LM90_PREFIX, SENSORS_ADM1032_PREFIX, SENSORS_LM89_PREFIX,
-  SENSORS_LM99_PREFIX, SENSORS_LM86_PREFIX, SENSORS_MAX6657_PREFIX,
-  SENSORS_MAX6658_PREFIX, SENSORS_MAX6659_PREFIX, SENSORS_ADT7461_PREFIX,
-  SENSORS_MAX6680_PREFIX, SENSORS_MAX6681_PREFIX, SENSORS_MAX6646_PREFIX,
-  SENSORS_MAX6647_PREFIX, SENSORS_MAX6649_PREFIX, NULL
-};
-
-static const FeatureDescriptor lm90_features[] = {
-  { fmtTemps_PC87360_1, rrdF1, DataType_temperature,
-    LM90_ALARM_LOCAL_HIGH | LM90_ALARM_LOCAL_LOW | LM90_ALARM_LOCAL_CRIT, 0,
-    { SENSORS_LM90_LOCAL_TEMP, SENSORS_LM90_LOCAL_LOW,
-      SENSORS_LM90_LOCAL_HIGH, SENSORS_LM90_LOCAL_TCRIT, -1 } },
-  { fmtTemps_PC87360_1, rrdF1, DataType_temperature,
-    LM90_ALARM_REMOTE_HIGH | LM90_ALARM_REMOTE_LOW | LM90_ALARM_REMOTE_CRIT, 0,
-    { SENSORS_LM90_REMOTE_TEMP, SENSORS_LM90_REMOTE_LOW,
-      SENSORS_LM90_REMOTE_HIGH, SENSORS_LM90_REMOTE_TCRIT, -1 } },
-  { NULL }
-};
-
-static const ChipDescriptor lm90_chip = {
-  lm90_names, lm90_features, SENSORS_LM90_ALARMS, 0
-};
-
-
-/** ALL **/
-
-const ChipDescriptor * const knownChips[] = {
-  &adm1021_chip,
-  &adm1025_chip,
-  &adm9240_chip,
-  &ds1621_chip,
-  &gl518_chip,
-  &lm75_chip,
-  &lm78_chip,
-  &lm80_chip,
-  &lm85_chip,
-  &lm87_chip,
-  &max1617_chip,
-  &maxilife_chip,
-  &sis5595_chip,
-  &via686a_chip,
-  &as99127f_chip,
-  &w83781d_chip,
-  &w83782d_chip,
-  &w83783s_chip,
-  &w83697hf_chip,
-  &it87_chip,
-  &asb100_chip,
-  &pc87360_chip,
-  &pc87427_chip,
-  &w83627ehf_chip,
-  &f71805f_chip,
-  &vt1211_chip,
-  &k8temp_chip,
-  &w83793_chip,
-  &lm90_chip,
-  NULL
-};
-=======
 void freeKnownChips (void)
 {
   int index0;
@@ -1246,5 +400,4 @@
   for (index0 = 0; knownChips[index0].features; index0++)
     free (knownChips[index0].features);
   free (knownChips);
-}
->>>>>>> 98b23f86
+}