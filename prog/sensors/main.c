/*
    main.c - Part of sensors, a user-space program for hardware monitoring
    Copyright (c) 1998, 1999  Frodo Looijaard <frodol@dds.nl>
    Copyright (C) 2007        Jean Delvare <khali@linux-fr.org>

    This program is free software; you can redistribute it and/or modify
    it under the terms of the GNU General Public License as published by
    the Free Software Foundation; either version 2 of the License, or
    (at your option) any later version.

    This program is distributed in the hope that it will be useful,
    but WITHOUT ANY WARRANTY; without even the implied warranty of
    MERCHANTABILITY or FITNESS FOR A PARTICULAR PURPOSE.  See the
    GNU General Public License for more details.

    You should have received a copy of the GNU General Public License
    along with this program; if not, write to the Free Software
    Foundation, Inc., 51 Franklin Street, Fifth Floor, Boston,
    MA 02110-1301 USA.
*/

#include <stdio.h>
#include <stdlib.h>
#include <getopt.h>
#include <string.h>
#include <errno.h>
#include <locale.h>
#include <langinfo.h>

#ifndef __UCLIBC__
#include <iconv.h>
#define HAVE_ICONV
#endif

#include "lib/sensors.h"
#include "lib/error.h"
#include "main.h"
#include "chips.h"
#include "version.h"

#define PROGRAM			"sensors"
#define VERSION			LM_VERSION

static int do_sets, do_raw, hide_adapter;

int fahrenheit;
char degstr[5]; /* store the correct string to print degrees */

static void print_short_help(void)
{
	printf("Try `%s -h' for more information\n", PROGRAM);
}

static void print_long_help(void)
{
<<<<<<< HEAD
  printf("Usage: %s [OPTION]... [CHIP]...\n",PROGRAM);
  printf("  -c, --config-file     Specify a config file (default: " ETCDIR "/" DEFAULT_CONFIG_FILE_NAME ")\n");
  printf("  -h, --help            Display this help text\n");
  printf("  -s, --set             Execute `set' statements (root only)\n");
  printf("  -f, --fahrenheit      Show temperatures in degrees fahrenheit\n");
  printf("  -A, --no-adapter      Do not show adapter for each chip\n");
  printf("  -U, --no-unknown      Do not show unknown chips\n");
  printf("  -u, --unknown         Treat chips as unknown ones (testing only)\n");
  printf("  -v, --version         Display the program version\n");
  printf("\n");
  printf("Use `-' after `-c' to read the config file from stdin.\n");
  printf("If no chips are specified, all chip info will be printed.\n");
  printf("Example chip names:\n");
  printf("\tlm78-i2c-0-2d\t*-i2c-0-2d\n");
  printf("\tlm78-i2c-0-*\t*-i2c-0-*\n");
  printf("\tlm78-i2c-*-2d\t*-i2c-*-2d\n");
  printf("\tlm78-i2c-*-*\t*-i2c-*-*\n");
  printf("\tlm78-isa-0290\t*-isa-0290\n");
  printf("\tlm78-isa-*\t*-isa-*\n");
  printf("\tlm78-*\n");
=======
	printf("Usage: %s [OPTION]... [CHIP]...\n", PROGRAM);
	puts("  -c, --config-file     Specify a config file\n"
	     "  -h, --help            Display this help text\n"
	     "  -s, --set             Execute `set' statements (root only)\n"
	     "  -f, --fahrenheit      Show temperatures in degrees fahrenheit\n"
	     "  -A, --no-adapter      Do not show adapter for each chip\n"
	     "      --bus-list        Generate bus statements for sensors.conf\n"
	     "  -u                    Raw output (debugging only)\n"
	     "  -v, --version         Display the program version\n"
	     "\n"
	     "Use `-' after `-c' to read the config file from stdin.\n"
	     "If no chips are specified, all chip info will be printed.\n"
	     "Example chip names:\n"
	     "\tlm78-i2c-0-2d\t*-i2c-0-2d\n"
	     "\tlm78-i2c-0-*\t*-i2c-0-*\n"
	     "\tlm78-i2c-*-2d\t*-i2c-*-2d\n"
	     "\tlm78-i2c-*-*\t*-i2c-*-*\n"
	     "\tlm78-isa-0290\t*-isa-0290\n"
	     "\tlm78-isa-*\t*-isa-*\n"
	     "\tlm78-*");
>>>>>>> 98b23f86
}

static void print_version(void)
{
	printf("%s version %s with libsensors version %s\n", PROGRAM, VERSION,
	       libsensors_version);
}

<<<<<<< HEAD
/* This examines global var config_file, and leaves the name there too. 
   It also opens config_file. */
static void open_config_file(const char* config_file_name)
{
  if (!strcmp(config_file_name,"-")) {
    config_file = stdin;
    return;
  }

  config_file = fopen(config_file_name, "r");
  if (!config_file) {
    fprintf(stderr, "Could not open config file\n");
    perror(config_file_name);
    exit(1);
  }
}
    
static void close_config_file(const char* config_file_name)
{
  if (fclose(config_file) == EOF) {
    fprintf(stderr,"Could not close config file\n");
    perror(config_file_name);
  }
=======
/* Return 0 on success, and an exit error code otherwise */
static int read_config_file(const char *config_file_name)
{
	FILE *config_file;
	int err;

	if (config_file_name) {
		if (!strcmp(config_file_name, "-"))
			config_file = stdin;
		else
			config_file = fopen(config_file_name, "r");

		if (!config_file) {
			fprintf(stderr, "Could not open config file\n");
			perror(config_file_name);
			return 1;
		}
	} else {
		/* Use libsensors default */
		config_file = NULL;
	}

	err = sensors_init(config_file);
	if (err) {
		fprintf(stderr, "sensors_init: %s\n", sensors_strerror(err));
		if (config_file)
			fclose(config_file);
		return 1;
	}

	if (config_file && fclose(config_file) == EOF)
		perror(config_file_name);

	return 0;
>>>>>>> 98b23f86
}

static void set_degstr(void)
{
	const char *deg_default_text[2] = { " C", " F" };

#ifdef HAVE_ICONV
	/* Size hardcoded for better performance.
	   Don't forget to count the trailing \0! */
	size_t deg_latin1_size = 3;
	char *deg_latin1_text[2] = { "\260C", "\260F" };
	size_t nconv;
	size_t degstr_size = sizeof(degstr);
	char *degstr_ptr = degstr;

	iconv_t cd = iconv_open(nl_langinfo(CODESET), "ISO-8859-1");
	if (cd != (iconv_t) -1) {
		nconv = iconv(cd, &(deg_latin1_text[fahrenheit]),
			      &deg_latin1_size, &degstr_ptr, &degstr_size);
		iconv_close(cd);

		if (nconv != (size_t) -1)
			return;
	}
#endif /* HAVE_ICONV */

	/* There was an error during the conversion, use the default text */
	strcpy(degstr, deg_default_text[fahrenheit]);
}

static const char *sprintf_chip_name(const sensors_chip_name *name)
{
<<<<<<< HEAD
  int c,res,i,error;
  const char *config_file_name = ETCDIR "/" DEFAULT_CONFIG_FILE_NAME;

  struct option long_opts[] =  {
    { "help", no_argument, NULL, 'h' },
    { "set", no_argument, NULL, 's' },
    { "version", no_argument, NULL, 'v'},
    { "fahrenheit", no_argument, NULL, 'f' },
    { "no-adapter", no_argument, NULL, 'A' },
    { "no-unknown", no_argument, NULL, 'U' },
    { "config-file", required_argument, NULL, 'c' },
    { "unknown", no_argument, NULL, 'u' },
    /* next option accepted for compatibility, but otherwise ignored */
    { "algorithm", no_argument, NULL, 'a' },
    { 0,0,0,0 }
  };

  setlocale(LC_CTYPE, "");

  do_unknown = 0;
  do_sets = 0;
  hide_adapter = 0;
  hide_unknown = 0;
  while (1) {
    c = getopt_long(argc,argv,"hsvfaAUc:u",long_opts,NULL);
    if (c == EOF)
      break;
    switch(c) {
    case ':':
    case '?':
      print_short_help();
      exit(1);
    case 'h':
      print_long_help();
      exit(0);
    case 'v':
      print_version();
      exit(0);
    case 'c':
      config_file_name = optarg;
      break;
    case 's':
      do_sets = 1;
      break;
    case 'f':
      fahrenheit = 1;
      break;
    case 'A':
      hide_adapter = 1;
      break;
    case 'U':
      hide_unknown = 1;
      break;
    case 'u':
      do_unknown = 1;
      break;
    case 'a':
      /* Ignore for compatibility */
      break;
    default:
      fprintf(stderr,"Internal error while parsing options!\n");
      exit(1);
    }
  }

  if (optind == argc) {
    chips[0].prefix = SENSORS_CHIP_NAME_PREFIX_ANY;
    chips[0].bus = SENSORS_CHIP_NAME_BUS_ANY;
    chips[0].addr = SENSORS_CHIP_NAME_ADDR_ANY;
    chips_count = 1;
  } else 
    for(i = optind; i < argc; i++) 
      if ((res = sensors_parse_chip_name(argv[i],chips+chips_count))) {
        fprintf(stderr,"Parse error in chip name `%s'\n",argv[i]);
        print_short_help();
        exit(1);
      } else if (++chips_count == CHIPS_MAX) {
        fprintf(stderr,"Too many chips on command line!\n");
        exit(1);
      }

  open_config_file(config_file_name);
  res = sensors_init(config_file);
  close_config_file(config_file_name);
  if (res) {
    fprintf(stderr,"%s\n",sensors_strerror(res));
    if (res == -SENSORS_ERR_PROC)
      fprintf(stderr,
              "Kernel interface access error\n"
              "For 2.6 kernels, make sure you have mounted sysfs and libsensors\n"
              "was compiled with sysfs support!\n");
    sensors_cleanup();
    exit(1);
  }

  /* build the degrees string */
  set_degstr();

  if(do_the_real_work(&error)) {
    sensors_cleanup();
    exit(error);
  } else {
    if (optind == argc) /* No chip name on command line */
	    fprintf(stderr,
	            "No sensors found!\n"
	            "Make sure you loaded all the kernel drivers you need.\n"
	            "Try sensors-detect to find out which these are.\n");
    else
	    fprintf(stderr,"Specified sensor(s) not found!\n");
    sensors_cleanup();
    exit(1);
  }
=======
#define BUF_SIZE 200
	static char buf[BUF_SIZE];

	if (sensors_snprintf_chip_name(buf, BUF_SIZE, name) < 0)
		return NULL;
	return buf;
>>>>>>> 98b23f86
}

static void do_a_print(const sensors_chip_name *name)
{
	printf("%s\n", sprintf_chip_name(name));
	if (!hide_adapter) {
		const char *adap = sensors_get_adapter_name(&name->bus);
		if (adap)
			printf("Adapter: %s\n", adap);
		else
			fprintf(stderr, "Can't get adapter name\n");
	}
	if (do_raw)
		print_chip_raw(name);
	else
		print_chip(name);
	printf("\n");
}

/* returns 1 on error */
static int do_a_set(const sensors_chip_name *name)
{
	int res;

	if ((res = sensors_do_chip_sets(name))) {
		if (res == -SENSORS_ERR_KERNEL) {
			fprintf(stderr, "%s: %s;\n",
				sprintf_chip_name(name),
				sensors_strerror(res));
			fprintf(stderr, "Run as root?\n");
			return 1;
		} else if (res == -SENSORS_ERR_ACCESS_W) {
			fprintf(stderr,
				"%s: At least one \"set\" statement failed\n",
				sprintf_chip_name(name));
		} else {
			fprintf(stderr, "%s: %s\n", sprintf_chip_name(name),
				sensors_strerror(res));
		}
	}
	return 0;
}

/* returns number of chips found */
static int do_the_real_work(const sensors_chip_name *match, int *error)
{
	const sensors_chip_name *chip;
	int chip_nr;
	int cnt = 0;

	chip_nr = 0;
	while ((chip = sensors_get_detected_chips(match, &chip_nr))) {
		if (do_sets) {
			if (do_a_set(chip))
				*error = 1;
		} else
			do_a_print(chip);
		cnt++;
	}
	return cnt;
}

/* List the buses in a format suitable for sensors.conf. We only list
   bus types for which bus statements are actually useful and supported.
   Known bug: i2c buses with number >= 32 or 64 could be listed several
   times. Very unlikely to ever happen, though. */
static void print_bus_list(void)
{
	const sensors_chip_name *chip;
	int chip_nr;
	unsigned long seen_i2c = 0;

	chip_nr = 0;
	while ((chip = sensors_get_detected_chips(NULL, &chip_nr))) {
		switch (chip->bus.type) {
		case SENSORS_BUS_TYPE_I2C:
			if (chip->bus.nr < (int)sizeof(unsigned long) * 8) {
				if (seen_i2c & (1 << chip->bus.nr))
					break;
				seen_i2c |= 1 << chip->bus.nr;
			}
			printf("bus \"i2c-%d\" \"%s\"\n", chip->bus.nr,
			       sensors_get_adapter_name(&chip->bus));
			break;
		}
	}
}

<<<<<<< HEAD
struct match {
	const char * prefix;
	void (*fn) (const sensors_chip_name *name);
};

static struct match matches[] = {
	{ "ds1621", print_ds1621 },
	{ "lm75", print_lm75 },
	{ "adm1021", print_adm1021 },
	{ "max1617", print_adm1021 },
	{ "max1617a", print_adm1021 },
	{ "thmc10", print_adm1021 },
	{ "lm84", print_adm1021 },
	{ "gl523", print_adm1021 },
	{ "adm1023", print_adm1021 },
	{ "mc1066", print_adm1021 },
	{ "adm9240", print_adm9240 },
	{ "ds1780", print_adm9240 },
	{ "lm81", print_adm9240 },
	{ "lm78", print_lm78 },
	{ "lm78-j", print_lm78 },
	{ "lm79", print_lm78 },
	{ "mtp008", print_mtp008 },
	{ "sis5595", print_sis5595 },
	{ "via686a", print_via686a },
	{ "lm80", print_lm80 },
	{ "lm85", print_lm85 },
	{ "lm85b", print_lm85 },
	{ "lm85c", print_lm85 },
	{ "adm1027", print_lm85 },
	{ "adt7463", print_lm85 },
	{ "emc6d100", print_lm85 },
	{ "emc6d102", print_lm85 },
	{ "lm87", print_lm87 },
	{ "gl518sm", print_gl518 },
	{ "gl520sm", print_gl520 },
	{ "adm1025", print_adm1025 },
	{ "ne1619", print_adm1025 },
	{ "adm1024", print_adm1024 },
	{ "w83781d", print_w83781d },
	{ "w83782d", print_w83781d },
	{ "w83783s", print_w83781d },
	{ "w83627hf", print_w83781d },
	{ "w83627thf", print_w83781d },
	{ "w83637hf", print_w83781d },
	{ "w83697hf", print_w83781d },
	{ "w83687thf", print_w83781d },
	{ "w83627ehf", print_w83627ehf },
	{ "w83627dhg", print_w83627ehf },
	{ "w83791d", print_w83781d },
	{ "w83792d", print_w83792d },
	{ "w83793", print_w83793 },
	{ "w83l785ts", print_w83l785ts },
	{ "as99127f", print_w83781d },
	{ "maxilife", print_maxilife },
	{ "maxilife-cg", print_maxilife },
	{ "maxilife-co", print_maxilife },
	{ "maxilife-as", print_maxilife },
	{ "maxilife-nba", print_maxilife },
	{ "it87", print_it87 },
	{ "it8712", print_it87 },
	{ "it8716", print_it87 },
	{ "it8718", print_it87 },
	{ "it8720", print_it87 },
	{ "fscpos", print_fscpos },
	{ "fscscy", print_fscscy },
	{ "fscher", print_fscher },
	{ "pcf8591", print_pcf8591 },
	{ "vt1211", print_vt1211 },
	{ "smsc47m192", print_smsc47m192 },
	{ "smsc47m1", print_smsc47m1 },
	{ "smsc47m2", print_smsc47m1 },
	{ "pc87360", print_pc87360 },
	{ "pc87363", print_pc87360 },
	{ "pc87364", print_pc87364 },
	{ "pc87365", print_pc87366 },
	{ "pc87366", print_pc87366 },
	{ "pc87427", print_pc87427 },
	{ "lm92", print_lm92 },
	{ "vt8231", print_vt8231 },
	{ "bmc", print_bmc },
	{ "adm1026", print_adm1026 },
	{ "lm83", print_lm83 },
	{ "lm90", print_lm90 },
	{ "adm1032", print_lm90 },
	{ "lm89", print_lm90 },
	{ "lm99", print_lm90 },
	{ "lm86", print_lm90 },
	{ "max6657", print_lm90 },
	{ "max6658", print_lm90 },
	{ "max6659", print_lm90 },
	{ "adt7461", print_lm90 },
	{ "max6680", print_lm90 },
	{ "max6681", print_lm90 },
	{ "max6646", print_lm90 },
	{ "max6647", print_lm90 },
	{ "max6649", print_lm90 },
	{ "lm63", print_lm63 },
	{ "xeontemp", print_xeontemp },
	{ "max6650", print_max6650 },
	{ "asb100", print_asb100 },
	{ "adm1029", print_adm1029 },
	{ "adm1030", print_adm1031 },
	{ "adm1031", print_adm1031 },
	{ "lm93", print_lm93 },
	{ "smsc47b397", print_smsc47b397 },
	{ "f71805f", print_f71805f },
	{ "f71872f", print_f71805f },
 	{ "abituguru", print_abituguru },
 	{ "abituguru3", print_abituguru3 },
 	{ "k8temp", print_k8temp },
 	{ "coretemp", print_coretemp },
 	{ "dme1737", print_dme1737 },
 	{ "sch311x", print_dme1737 },
	{ "applesmc", print_applesmc },
	{ "f71882fg", print_f71882fg },
	{ "thmc50", print_thmc50 },
	{ "adm1022", print_thmc50 },
	{ "fschmd", print_fschmd },
	{ "fschrc", print_fschmd },
	{ NULL, NULL }
};

void do_a_print(sensors_chip_name name)
{
  struct match *m;

  /* do we know how to display it? */
  for(m = matches; m->prefix != NULL; m++) {
    if(!strcmp(name.prefix, m->prefix)) break;
  }

  if(m->prefix==NULL && hide_unknown)
    return;

  /* Explicitly reject eeprom and ddcmon, we no longer support them
     but libsensors may */
  if (!strcmp(name.prefix, "eeprom") || !strcmp(name.prefix, "ddcmon"))
    return;

  printf("%s\n",sprintf_chip_name(name));
  if (!hide_adapter) {
    const char *adap = sensors_get_adapter_name(name.bus);
    if (adap)
      printf("Adapter: %s\n", adap);
    else
      fprintf(stderr, "Can't get adapter name for bus %d\n", name.bus);
  }
  if (do_unknown)
    print_unknown_chip(&name);
  else {
    if(m->prefix == NULL)
	print_unknown_chip(&name);
    else
	m->fn(&name);
  }
  printf("\n");
=======
int main(int argc, char *argv[])
{
	int c, res, i, error, do_bus_list;
	const char *config_file_name = NULL;

	struct option long_opts[] =  {
		{ "help", no_argument, NULL, 'h' },
		{ "set", no_argument, NULL, 's' },
		{ "version", no_argument, NULL, 'v'},
		{ "fahrenheit", no_argument, NULL, 'f' },
		{ "no-adapter", no_argument, NULL, 'A' },
		{ "config-file", required_argument, NULL, 'c' },
		{ "bus-list", no_argument, NULL, 'B' },
		{ 0, 0, 0, 0 }
	};

	setlocale(LC_CTYPE, "");

	do_raw = 0;
	do_sets = 0;
	do_bus_list = 0;
	hide_adapter = 0;
	while (1) {
		c = getopt_long(argc, argv, "hsvfAc:u", long_opts, NULL);
		if (c == EOF)
			break;
		switch(c) {
		case ':':
		case '?':
			print_short_help();
			exit(1);
		case 'h':
			print_long_help();
			exit(0);
		case 'v':
			print_version();
			exit(0);
		case 'c':
			config_file_name = optarg;
			break;
		case 's':
			do_sets = 1;
			break;
		case 'f':
			fahrenheit = 1;
			break;
		case 'A':
			hide_adapter = 1;
			break;
		case 'u':
			do_raw = 1;
			break;
		case 'B':
			do_bus_list = 1;
			break;
		default:
			fprintf(stderr,
				"Internal error while parsing options!\n");
			exit(1);
		}
	}

	res = read_config_file(config_file_name);
	if (res)
		exit(res);

	/* build the degrees string */
	set_degstr();

	if (do_bus_list) {
		print_bus_list();
	} else if (optind == argc) { /* No chip name on command line */
		if (!do_the_real_work(NULL, &error)) {
			fprintf(stderr,
				"No sensors found!\n"
				"Make sure you loaded all the kernel drivers you need.\n"
				"Try sensors-detect to find out which these are.\n");
			error = 1;
		}
	} else {
		int cnt = 0;
		sensors_chip_name chip;

		for (i = optind; i < argc; i++) {
			if (sensors_parse_chip_name(argv[i], &chip)) {
				fprintf(stderr,
					"Parse error in chip name `%s'\n",
					argv[i]);
				print_short_help();
				error = 1;
				goto exit;
			}
			cnt += do_the_real_work(&chip, &error);
		}

		if (!cnt) {
			fprintf(stderr, "Specified sensor(s) not found!\n");
			error = 1;
		}
	}

exit:
	sensors_cleanup();
	exit(res);
>>>>>>> 98b23f86
}<|MERGE_RESOLUTION|>--- conflicted
+++ resolved
@@ -53,28 +53,6 @@
 
 static void print_long_help(void)
 {
-<<<<<<< HEAD
-  printf("Usage: %s [OPTION]... [CHIP]...\n",PROGRAM);
-  printf("  -c, --config-file     Specify a config file (default: " ETCDIR "/" DEFAULT_CONFIG_FILE_NAME ")\n");
-  printf("  -h, --help            Display this help text\n");
-  printf("  -s, --set             Execute `set' statements (root only)\n");
-  printf("  -f, --fahrenheit      Show temperatures in degrees fahrenheit\n");
-  printf("  -A, --no-adapter      Do not show adapter for each chip\n");
-  printf("  -U, --no-unknown      Do not show unknown chips\n");
-  printf("  -u, --unknown         Treat chips as unknown ones (testing only)\n");
-  printf("  -v, --version         Display the program version\n");
-  printf("\n");
-  printf("Use `-' after `-c' to read the config file from stdin.\n");
-  printf("If no chips are specified, all chip info will be printed.\n");
-  printf("Example chip names:\n");
-  printf("\tlm78-i2c-0-2d\t*-i2c-0-2d\n");
-  printf("\tlm78-i2c-0-*\t*-i2c-0-*\n");
-  printf("\tlm78-i2c-*-2d\t*-i2c-*-2d\n");
-  printf("\tlm78-i2c-*-*\t*-i2c-*-*\n");
-  printf("\tlm78-isa-0290\t*-isa-0290\n");
-  printf("\tlm78-isa-*\t*-isa-*\n");
-  printf("\tlm78-*\n");
-=======
 	printf("Usage: %s [OPTION]... [CHIP]...\n", PROGRAM);
 	puts("  -c, --config-file     Specify a config file\n"
 	     "  -h, --help            Display this help text\n"
@@ -95,7 +73,6 @@
 	     "\tlm78-isa-0290\t*-isa-0290\n"
 	     "\tlm78-isa-*\t*-isa-*\n"
 	     "\tlm78-*");
->>>>>>> 98b23f86
 }
 
 static void print_version(void)
@@ -104,31 +81,6 @@
 	       libsensors_version);
 }
 
-<<<<<<< HEAD
-/* This examines global var config_file, and leaves the name there too. 
-   It also opens config_file. */
-static void open_config_file(const char* config_file_name)
-{
-  if (!strcmp(config_file_name,"-")) {
-    config_file = stdin;
-    return;
-  }
-
-  config_file = fopen(config_file_name, "r");
-  if (!config_file) {
-    fprintf(stderr, "Could not open config file\n");
-    perror(config_file_name);
-    exit(1);
-  }
-}
-    
-static void close_config_file(const char* config_file_name)
-{
-  if (fclose(config_file) == EOF) {
-    fprintf(stderr,"Could not close config file\n");
-    perror(config_file_name);
-  }
-=======
 /* Return 0 on success, and an exit error code otherwise */
 static int read_config_file(const char *config_file_name)
 {
@@ -163,7 +115,6 @@
 		perror(config_file_name);
 
 	return 0;
->>>>>>> 98b23f86
 }
 
 static void set_degstr(void)
@@ -196,127 +147,12 @@
 
 static const char *sprintf_chip_name(const sensors_chip_name *name)
 {
-<<<<<<< HEAD
-  int c,res,i,error;
-  const char *config_file_name = ETCDIR "/" DEFAULT_CONFIG_FILE_NAME;
-
-  struct option long_opts[] =  {
-    { "help", no_argument, NULL, 'h' },
-    { "set", no_argument, NULL, 's' },
-    { "version", no_argument, NULL, 'v'},
-    { "fahrenheit", no_argument, NULL, 'f' },
-    { "no-adapter", no_argument, NULL, 'A' },
-    { "no-unknown", no_argument, NULL, 'U' },
-    { "config-file", required_argument, NULL, 'c' },
-    { "unknown", no_argument, NULL, 'u' },
-    /* next option accepted for compatibility, but otherwise ignored */
-    { "algorithm", no_argument, NULL, 'a' },
-    { 0,0,0,0 }
-  };
-
-  setlocale(LC_CTYPE, "");
-
-  do_unknown = 0;
-  do_sets = 0;
-  hide_adapter = 0;
-  hide_unknown = 0;
-  while (1) {
-    c = getopt_long(argc,argv,"hsvfaAUc:u",long_opts,NULL);
-    if (c == EOF)
-      break;
-    switch(c) {
-    case ':':
-    case '?':
-      print_short_help();
-      exit(1);
-    case 'h':
-      print_long_help();
-      exit(0);
-    case 'v':
-      print_version();
-      exit(0);
-    case 'c':
-      config_file_name = optarg;
-      break;
-    case 's':
-      do_sets = 1;
-      break;
-    case 'f':
-      fahrenheit = 1;
-      break;
-    case 'A':
-      hide_adapter = 1;
-      break;
-    case 'U':
-      hide_unknown = 1;
-      break;
-    case 'u':
-      do_unknown = 1;
-      break;
-    case 'a':
-      /* Ignore for compatibility */
-      break;
-    default:
-      fprintf(stderr,"Internal error while parsing options!\n");
-      exit(1);
-    }
-  }
-
-  if (optind == argc) {
-    chips[0].prefix = SENSORS_CHIP_NAME_PREFIX_ANY;
-    chips[0].bus = SENSORS_CHIP_NAME_BUS_ANY;
-    chips[0].addr = SENSORS_CHIP_NAME_ADDR_ANY;
-    chips_count = 1;
-  } else 
-    for(i = optind; i < argc; i++) 
-      if ((res = sensors_parse_chip_name(argv[i],chips+chips_count))) {
-        fprintf(stderr,"Parse error in chip name `%s'\n",argv[i]);
-        print_short_help();
-        exit(1);
-      } else if (++chips_count == CHIPS_MAX) {
-        fprintf(stderr,"Too many chips on command line!\n");
-        exit(1);
-      }
-
-  open_config_file(config_file_name);
-  res = sensors_init(config_file);
-  close_config_file(config_file_name);
-  if (res) {
-    fprintf(stderr,"%s\n",sensors_strerror(res));
-    if (res == -SENSORS_ERR_PROC)
-      fprintf(stderr,
-              "Kernel interface access error\n"
-              "For 2.6 kernels, make sure you have mounted sysfs and libsensors\n"
-              "was compiled with sysfs support!\n");
-    sensors_cleanup();
-    exit(1);
-  }
-
-  /* build the degrees string */
-  set_degstr();
-
-  if(do_the_real_work(&error)) {
-    sensors_cleanup();
-    exit(error);
-  } else {
-    if (optind == argc) /* No chip name on command line */
-	    fprintf(stderr,
-	            "No sensors found!\n"
-	            "Make sure you loaded all the kernel drivers you need.\n"
-	            "Try sensors-detect to find out which these are.\n");
-    else
-	    fprintf(stderr,"Specified sensor(s) not found!\n");
-    sensors_cleanup();
-    exit(1);
-  }
-=======
 #define BUF_SIZE 200
 	static char buf[BUF_SIZE];
 
 	if (sensors_snprintf_chip_name(buf, BUF_SIZE, name) < 0)
 		return NULL;
 	return buf;
->>>>>>> 98b23f86
 }
 
 static void do_a_print(const sensors_chip_name *name)
@@ -405,165 +241,6 @@
 	}
 }
 
-<<<<<<< HEAD
-struct match {
-	const char * prefix;
-	void (*fn) (const sensors_chip_name *name);
-};
-
-static struct match matches[] = {
-	{ "ds1621", print_ds1621 },
-	{ "lm75", print_lm75 },
-	{ "adm1021", print_adm1021 },
-	{ "max1617", print_adm1021 },
-	{ "max1617a", print_adm1021 },
-	{ "thmc10", print_adm1021 },
-	{ "lm84", print_adm1021 },
-	{ "gl523", print_adm1021 },
-	{ "adm1023", print_adm1021 },
-	{ "mc1066", print_adm1021 },
-	{ "adm9240", print_adm9240 },
-	{ "ds1780", print_adm9240 },
-	{ "lm81", print_adm9240 },
-	{ "lm78", print_lm78 },
-	{ "lm78-j", print_lm78 },
-	{ "lm79", print_lm78 },
-	{ "mtp008", print_mtp008 },
-	{ "sis5595", print_sis5595 },
-	{ "via686a", print_via686a },
-	{ "lm80", print_lm80 },
-	{ "lm85", print_lm85 },
-	{ "lm85b", print_lm85 },
-	{ "lm85c", print_lm85 },
-	{ "adm1027", print_lm85 },
-	{ "adt7463", print_lm85 },
-	{ "emc6d100", print_lm85 },
-	{ "emc6d102", print_lm85 },
-	{ "lm87", print_lm87 },
-	{ "gl518sm", print_gl518 },
-	{ "gl520sm", print_gl520 },
-	{ "adm1025", print_adm1025 },
-	{ "ne1619", print_adm1025 },
-	{ "adm1024", print_adm1024 },
-	{ "w83781d", print_w83781d },
-	{ "w83782d", print_w83781d },
-	{ "w83783s", print_w83781d },
-	{ "w83627hf", print_w83781d },
-	{ "w83627thf", print_w83781d },
-	{ "w83637hf", print_w83781d },
-	{ "w83697hf", print_w83781d },
-	{ "w83687thf", print_w83781d },
-	{ "w83627ehf", print_w83627ehf },
-	{ "w83627dhg", print_w83627ehf },
-	{ "w83791d", print_w83781d },
-	{ "w83792d", print_w83792d },
-	{ "w83793", print_w83793 },
-	{ "w83l785ts", print_w83l785ts },
-	{ "as99127f", print_w83781d },
-	{ "maxilife", print_maxilife },
-	{ "maxilife-cg", print_maxilife },
-	{ "maxilife-co", print_maxilife },
-	{ "maxilife-as", print_maxilife },
-	{ "maxilife-nba", print_maxilife },
-	{ "it87", print_it87 },
-	{ "it8712", print_it87 },
-	{ "it8716", print_it87 },
-	{ "it8718", print_it87 },
-	{ "it8720", print_it87 },
-	{ "fscpos", print_fscpos },
-	{ "fscscy", print_fscscy },
-	{ "fscher", print_fscher },
-	{ "pcf8591", print_pcf8591 },
-	{ "vt1211", print_vt1211 },
-	{ "smsc47m192", print_smsc47m192 },
-	{ "smsc47m1", print_smsc47m1 },
-	{ "smsc47m2", print_smsc47m1 },
-	{ "pc87360", print_pc87360 },
-	{ "pc87363", print_pc87360 },
-	{ "pc87364", print_pc87364 },
-	{ "pc87365", print_pc87366 },
-	{ "pc87366", print_pc87366 },
-	{ "pc87427", print_pc87427 },
-	{ "lm92", print_lm92 },
-	{ "vt8231", print_vt8231 },
-	{ "bmc", print_bmc },
-	{ "adm1026", print_adm1026 },
-	{ "lm83", print_lm83 },
-	{ "lm90", print_lm90 },
-	{ "adm1032", print_lm90 },
-	{ "lm89", print_lm90 },
-	{ "lm99", print_lm90 },
-	{ "lm86", print_lm90 },
-	{ "max6657", print_lm90 },
-	{ "max6658", print_lm90 },
-	{ "max6659", print_lm90 },
-	{ "adt7461", print_lm90 },
-	{ "max6680", print_lm90 },
-	{ "max6681", print_lm90 },
-	{ "max6646", print_lm90 },
-	{ "max6647", print_lm90 },
-	{ "max6649", print_lm90 },
-	{ "lm63", print_lm63 },
-	{ "xeontemp", print_xeontemp },
-	{ "max6650", print_max6650 },
-	{ "asb100", print_asb100 },
-	{ "adm1029", print_adm1029 },
-	{ "adm1030", print_adm1031 },
-	{ "adm1031", print_adm1031 },
-	{ "lm93", print_lm93 },
-	{ "smsc47b397", print_smsc47b397 },
-	{ "f71805f", print_f71805f },
-	{ "f71872f", print_f71805f },
- 	{ "abituguru", print_abituguru },
- 	{ "abituguru3", print_abituguru3 },
- 	{ "k8temp", print_k8temp },
- 	{ "coretemp", print_coretemp },
- 	{ "dme1737", print_dme1737 },
- 	{ "sch311x", print_dme1737 },
-	{ "applesmc", print_applesmc },
-	{ "f71882fg", print_f71882fg },
-	{ "thmc50", print_thmc50 },
-	{ "adm1022", print_thmc50 },
-	{ "fschmd", print_fschmd },
-	{ "fschrc", print_fschmd },
-	{ NULL, NULL }
-};
-
-void do_a_print(sensors_chip_name name)
-{
-  struct match *m;
-
-  /* do we know how to display it? */
-  for(m = matches; m->prefix != NULL; m++) {
-    if(!strcmp(name.prefix, m->prefix)) break;
-  }
-
-  if(m->prefix==NULL && hide_unknown)
-    return;
-
-  /* Explicitly reject eeprom and ddcmon, we no longer support them
-     but libsensors may */
-  if (!strcmp(name.prefix, "eeprom") || !strcmp(name.prefix, "ddcmon"))
-    return;
-
-  printf("%s\n",sprintf_chip_name(name));
-  if (!hide_adapter) {
-    const char *adap = sensors_get_adapter_name(name.bus);
-    if (adap)
-      printf("Adapter: %s\n", adap);
-    else
-      fprintf(stderr, "Can't get adapter name for bus %d\n", name.bus);
-  }
-  if (do_unknown)
-    print_unknown_chip(&name);
-  else {
-    if(m->prefix == NULL)
-	print_unknown_chip(&name);
-    else
-	m->fn(&name);
-  }
-  printf("\n");
-=======
 int main(int argc, char *argv[])
 {
 	int c, res, i, error, do_bus_list;
@@ -668,5 +345,4 @@
 exit:
 	sensors_cleanup();
 	exit(res);
->>>>>>> 98b23f86
 }